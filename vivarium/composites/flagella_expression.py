import os
import argparse

import matplotlib.pyplot as plt
import numpy as np

from vivarium.compartment.composition import (
    load_compartment,
    simulate_compartment,
    plot_simulation_output
)
from vivarium.data.nucleotides import nucleotides
from vivarium.data.amino_acids import amino_acids
from vivarium.data.chromosomes.flagella_chromosome import FlagellaChromosome
from vivarium.states.chromosome import Chromosome, rna_bases, sequence_monomers
from vivarium.processes.transcription import UNBOUND_RNAP_KEY
from vivarium.processes.translation import UNBOUND_RIBOSOME_KEY
from vivarium.composites.gene_expression import (
    compose_gene_expression,
    plot_gene_expression_output,
    gene_network_plot
)
from vivarium.parameters.parameters import (
    parameter_scan,
    get_parameters_logspace,
    plot_scan_results
)



def get_flagella_expression_config(config):
    flagella_data = FlagellaChromosome(config)
    chromosome_config = flagella_data.chromosome_config
    sequences = flagella_data.chromosome.product_sequences()

    molecules = {}
    for nucleotide in nucleotides.values():
        molecules[nucleotide] = 5000000
    for amino_acid in amino_acids.values():
        molecules[amino_acid] = 1000000

    config = {

        'transcription': {

            'sequence': chromosome_config['sequence'],
            'templates': chromosome_config['promoters'],
            'genes': chromosome_config['genes'],
            'transcription_factors': flagella_data.transcription_factors,
            'promoter_affinities': flagella_data.promoter_affinities,
            'polymerase_occlusion': 30,
            'elongation_rate': 50},

        'translation': {

            'sequences': flagella_data.protein_sequences,
            'templates': flagella_data.transcript_templates,
            'concentration_keys': ['CRP', 'flhDC', 'fliA'],
            'transcript_affinities': flagella_data.transcript_affinities,
            'elongation_rate': 22,
            'polymerase_occlusion': 50},

        'degradation': {

            'sequences': sequences,
            'catalysis_rates': {
                'endoRNAse': 0.01},
            'degradation_rates': {
                'transcripts': {
                    'endoRNAse': {
                        transcript: 1e-23
                        for transcript in chromosome_config['genes'].keys()}}}},

        'complexation': {
            'monomer_ids': flagella_data.complexation_monomer_ids,
            'complex_ids': flagella_data.complexation_complex_ids,
            'stoichiometry': flagella_data.complexation_stoichiometry,
            'rates': flagella_data.complexation_rates},

        'initial_state': {
            'molecules': molecules,
            'transcripts': {
                gene: 0
                for gene in chromosome_config['genes'].keys()},
            'proteins': {
                'CpxR': 10,
                'CRP': 10,
                'Fnr': 10,
                'endoRNAse': 1,
                'flagellum': 8,
                UNBOUND_RIBOSOME_KEY: 200,  # e. coli has ~ 20000 ribosomes
                UNBOUND_RNAP_KEY: 200}}}

    return config


def generate_flagella_compartment(config):
    flagella_expression_config = get_flagella_expression_config(config)

    return compose_gene_expression(flagella_expression_config)


def plot_timeseries_heatmaps(timeseries, config, out_dir='out'):
    ''' make a timeseries heatmap for each port specified in config['plot_ports'] '''

    name = config.get('name', 'timeseries')
    plot_ports = config.get('plot_ports', {})
    ports = config.get('ports', {})
    time = timeseries['time']

    def relative_to_max(series):
        relative = max(max(series), 1)
        return [
            value / relative
            for value in series]

    # make timeseries heatmaps
    ts_heatmap = {}
    for port_id, order in plot_ports.items():
        port = timeseries[ports[port_id]]
        var_keys = list(order)

        var_series = [
            relative_to_max(port[key])
            for key in var_keys]

        var_keys.reverse()  # reverse to get proper labeling with imshow

        ts_heatmap[port_id] = {
            'keys': var_keys,
            'timeseries': var_series}

    # make figure for each port in plot_ports
    for port_id, heatmap in ts_heatmap.items():
        n_cols = 1
        n_vars = len(heatmap['keys'])

        fig = plt.figure(figsize=(4 * n_cols, 0.6 * n_vars))

        var_keys = heatmap['keys']
        var_series = heatmap['timeseries']
        n_vars = len(var_keys)
        ax = fig.add_subplot(111)

        im = ax.imshow(var_series,
            extent=[time[0], time[-1], 0, n_vars],
            interpolation='nearest',
            aspect='auto',
            cmap='cividis'
            )
        ax.locator_params(axis='y', nbins=n_vars)

        # set y ticks locations and labels
        y_tick_locs = np.asarray([loc+0.5 for loc in range(n_vars)])
        ax.set_yticks(y_tick_locs)
        ax.set_yticklabels(var_keys)
        ax.set_xlabel('time (s)')

        # colorbar
        cbar = fig.colorbar(im)
        cbar.set_label('relative flourescence', rotation=270, labelpad=20)

        # save figure
        figname = name + '_' + port_id
        fig_path = os.path.join(out_dir, figname)
        plt.savefig(fig_path, bbox_inches='tight')


def make_flagella_network(out_dir='out'):
    # load the compartment
    flagella_expression_compartment = load_compartment(generate_flagella_compartment)

    # make expression network plot
    flagella_expression_processes = flagella_expression_compartment.processes
    operons = flagella_expression_processes[0]['transcription'].genes
    promoters = flagella_expression_processes[0]['transcription'].templates
    complexes = flagella_expression_processes[0]['complexation'].stoichiometry
    data = {
        'operons': operons,
        'templates': promoters,
        'complexes': complexes}
    gene_network_plot(data, out_dir)


def plot_flagella_expression(out_dir='out'):
    # load the compartment
    flagella_data = FlagellaChromosome()
    flagella_expression_compartment = load_compartment(generate_flagella_compartment)

    # run simulation
    settings = {
        'total_time': 600,  # 10 minutes should be enough time for a full flagellum to be expressed
        'verbose': True}
    timeseries = simulate_compartment(flagella_expression_compartment, settings)

    plot_config = {
        'name': 'flagella_expression',
        'ports': {
            'transcripts': 'transcripts',
            'proteins': 'proteins',
            'molecules': 'molecules'}}

    plot_gene_expression_output(
        timeseries,
        plot_config,
        out_dir)

    # just-in-time figure
    plot_config2 = plot_config.copy()
    plot_config2.update({
        'name': 'flagella',
        'plot_ports': {
            'transcripts': list(flagella_data.chromosome_config['genes'].keys()),
            'proteins': flagella_data.complexation_monomer_ids + flagella_data.complexation_complex_ids,
            'molecules': list(nucleotides.values()) + list(amino_acids.values())}})

    plot_timeseries_heatmaps(
        timeseries,
        plot_config2,
        out_dir)

    # make a basic sim output
    plot_settings = {
        'max_rows': 30,
        'remove_zeros': False,
        'skip_ports': ['chromosome']}

    plot_simulation_output(
        timeseries,
        plot_settings,
        out_dir)


def exponential_range(steps, base, factor):
    return [
        (base ** x) * factor
        for x in range(steps)]

def scan_flagella_expression_parameters():
    flagella_data = FlagellaChromosome()
    scan_params = {}

    # # add promoter affinities
    # for promoter in flagella_data.chromosome_config['promoters'].keys():
    #     scan_params[('promoter_affinities', promoter)] = get_parameters_logspace(1e-3, 1e0, 4)

    # scan minimum transcript affinity -- other affinities are a scaled factor of this value
    scan_params[('min_tr_affinity', flagella_data.min_tr_affinity)] = get_parameters_logspace(1e-2, 1e2, 6)

    # # add transcription factor thresholds
    # for threshold in flagella_data.factor_thresholds.keys():
    #     scan_params[('thresholds', threshold)] = get_parameters_logspace(1e-7, 1e-4, 4)

    metrics = [
        ('proteins', monomer)
        for monomer in flagella_data.complexation_monomer_ids] + [
        ('proteins', complex)
        for complex in flagella_data.complexation_complex_ids]

    scan_config = {
        'composite': generate_flagella_compartment,
        'scan_parameters': scan_params,
        'metrics': metrics,
        'options': {'time': 480}}

    print('number of parameters: {}'.format(len(scan_params)))  # TODO -- get this down to 10

    results = parameter_scan(scan_config)

    return results


if __name__ == '__main__':
    out_dir = os.path.join('out', 'tests', 'flagella_expression_composite')
    if not os.path.exists(out_dir):
        os.makedirs(out_dir)

    # run scan with python vivarium/composites/flagella_expression.py --scan
    parser = argparse.ArgumentParser(description='flagella expression')
    parser.add_argument('--scan', '-s', action='store_true', default=False,)
    parser.add_argument('--network', '-n', action='store_true', default=False, )
    args = parser.parse_args()

    if args.scan:
        results = scan_flagella_expression_parameters()
<<<<<<< HEAD
        plot_scan_results(results, out_dir)
=======
    elif args.network:
        make_flagella_network(out_dir)
>>>>>>> 392ceecc
    else:
        make_flagella_network(out_dir)
        plot_flagella_expression(out_dir)
<|MERGE_RESOLUTION|>--- conflicted
+++ resolved
@@ -283,12 +283,9 @@
 
     if args.scan:
         results = scan_flagella_expression_parameters()
-<<<<<<< HEAD
         plot_scan_results(results, out_dir)
-=======
     elif args.network:
         make_flagella_network(out_dir)
->>>>>>> 392ceecc
     else:
         make_flagella_network(out_dir)
         plot_flagella_expression(out_dir)
