from __future__ import absolute_import, division, print_function

import os

from vivarium.actor.process import initialize_state, load_compartment, convert_to_timeseries, plot_simulation_output, \
    simulate_with_environment

# processes
from vivarium.processes.ode_expression import ODE_expression, get_flagella_expression
from vivarium.processes.Endres2006_chemoreceptor import ReceptorCluster
from vivarium.processes.Mears2014_flagella_activity import FlagellaActivity
from vivarium.processes.membrane_potential import MembranePotential
from vivarium.processes.convenience_kinetics import ConvenienceKinetics, get_glc_lct_config
from vivarium.processes.metabolism import Metabolism, get_e_coli_core_config
from vivarium.processes.deriver import Deriver
from vivarium.processes.division import Division, divide_condition, divide_state


def compose_pmf_chemotaxis(config):
    receptor_parameters = {'ligand': 'GLC'}
    receptor_parameters.update(config)

    # declare the processes
    # TODO -- override transport config's glucose name
    transport_config = get_glc_lct_config()

    transport = ConvenienceKinetics(config.get('transport', transport_config))
    metabolism = Metabolism(config.get('metabolism', get_e_coli_core_config()))
    expression = ODE_expression(config.get('expression', get_flagella_expression()))
    receptor = ReceptorCluster(config.get('receptor', receptor_parameters))
    flagella = FlagellaActivity(config.get('flagella', {}))
    PMF = MembranePotential(config.get('PMF', {}))
    deriver = Deriver(config.get('deriver', {}))
    division = Division(config.get('division', {}))

    # place processes in layers
    processes = [
        {'PMF': PMF},
        {'receptor': receptor,
         'transport': transport
         },
        {
         # 'metabolism': metabolism,
         'expression': expression},
        {'flagella': flagella},
        {'deriver': deriver,
         'division': division}]

    # make the topology.
    # for each process, map process roles to compartment roles
    topology = {
        'receptor': {
            'external': 'environment',
            'internal': 'cytoplasm'},
        'transport': {
            'exchange': 'exchange',
            'external': 'environment',
<<<<<<< HEAD
            'internal': 'cell',
            'fluxes': 'null',
            'global': 'global'},
        'motor': {
=======
            'internal': 'cytoplasm',
            'fluxes': 'fluxes'},
        # 'metabolism': {
        #     'internal': 'cytoplasm',
        #     'external': 'environment',
        #     'reactions': 'reactions',
        #     'exchange': 'exchange',
        #     'flux_bounds': 'fluxes'},
        'expression' : {
            'counts': 'cell_counts',
            'internal': 'cytoplasm',
>>>>>>> e3670230
            'external': 'environment',
            'global': 'global'},
        'flagella': {
            'counts': 'cell_counts',
            'internal': 'cytoplasm',
            'membrane': 'membrane',
            'flagella': 'flagella',
            'external': 'environment'},
        'PMF': {
            'external': 'environment',
            'membrane': 'membrane',
            'internal': 'cytoplasm'},
        'deriver': {
            'counts': 'cell_counts',
<<<<<<< HEAD
            'state': 'cell',
            'global': 'global'},
        'division': {
            'global': 'global'}}
=======
            'state': 'cytoplasm',
            'prior_state': 'prior_state'},
        'division': {
            'internal': 'cytoplasm'}}
>>>>>>> e3670230

    # initialize the states
    states = initialize_state(processes, topology, config.get('initial_state', {}))

    options = {
        'name': 'PMF_chemotaxis_composite',
        'topology': topology,
        'initial_time': config.get('initial_time', 0.0),
        'environment_role': 'environment',
        'exchange_role': 'exchange',
        'divide_condition': divide_condition,
        'divide_state': divide_state}

    return {
        'processes': processes,
        'states': states,
        'options': options}



if __name__ == '__main__':

    out_dir = os.path.join('out', 'tests', 'PMF_chemotaxis')
    if not os.path.exists(out_dir):
        os.makedirs(out_dir)

    boot_config = {'emitter': 'null'}
    compartment = load_compartment(compose_pmf_chemotaxis, boot_config)

    # settings for simulation and plot
    options = compartment.configuration
    timeline = [(10, {})]

    settings = {
        'environment_role': options['environment_role'],
        'exchange_role': options['exchange_role'],
        'environment_volume': 1e-13,
        'timeline': timeline}

    plot_settings = {
        'max_rows': 20,
        'remove_zeros': True,
        'overlay': {
            'reactions': 'flux_bounds'},
        'skip_roles': [
            'prior_state', 'null']}

    saved_data = simulate_with_environment(compartment, settings)
    del saved_data[0]
    timeseries = convert_to_timeseries(saved_data)
    plot_simulation_output(timeseries, plot_settings, out_dir)<|MERGE_RESOLUTION|>--- conflicted
+++ resolved
@@ -55,14 +55,9 @@
         'transport': {
             'exchange': 'exchange',
             'external': 'environment',
-<<<<<<< HEAD
-            'internal': 'cell',
-            'fluxes': 'null',
+            'internal': 'cytoplasm',
+            'fluxes': 'fluxes',
             'global': 'global'},
-        'motor': {
-=======
-            'internal': 'cytoplasm',
-            'fluxes': 'fluxes'},
         # 'metabolism': {
         #     'internal': 'cytoplasm',
         #     'external': 'environment',
@@ -72,7 +67,6 @@
         'expression' : {
             'counts': 'cell_counts',
             'internal': 'cytoplasm',
->>>>>>> e3670230
             'external': 'environment',
             'global': 'global'},
         'flagella': {
@@ -87,17 +81,10 @@
             'internal': 'cytoplasm'},
         'deriver': {
             'counts': 'cell_counts',
-<<<<<<< HEAD
             'state': 'cell',
             'global': 'global'},
         'division': {
             'global': 'global'}}
-=======
-            'state': 'cytoplasm',
-            'prior_state': 'prior_state'},
-        'division': {
-            'internal': 'cytoplasm'}}
->>>>>>> e3670230
 
     # initialize the states
     states = initialize_state(processes, topology, config.get('initial_state', {}))
