from __future__ import absolute_import, division, print_function

import copy
import csv
import os
import io

import matplotlib.pyplot as plt
import numpy as np
import networkx as nx

from vivarium.core.emitter import (
    make_path_dict,
    path_timeseries_from_embedded_timeseries,
    path_timeseries_from_data,
)
from vivarium.core.experiment import (
    Experiment,
    update_in,
)
from vivarium.core.process import Process, Deriver, Generator, generate_derivers
from vivarium.core import emitter as emit
from vivarium.library.dict_utils import (
    deep_merge,
    deep_merge_check,
    flatten_timeseries,
    get_path_list_from_dict,
)
from vivarium.library.units import units

# import classes for registration

# processes
from vivarium.processes.timeline import TimelineProcess
from vivarium.processes.nonspatial_environment import NonSpatialEnvironment
from vivarium.processes.agent_names import AgentNames

# derivers
import vivarium.processes.derive_globals
import vivarium.processes.derive_counts
import vivarium.processes.derive_concentrations
import vivarium.processes.tree_mass
from vivarium.processes.derive_globals import AVOGADRO


REFERENCE_DATA_DIR = os.path.join('vivarium', 'reference_data')
TEST_OUT_DIR = os.path.join('out', 'tests')
PROCESS_OUT_DIR = os.path.join('out', 'processes')
COMPARTMENT_OUT_DIR = os.path.join('out', 'compartments')
EXPERIMENT_OUT_DIR = os.path.join('out', 'experiments')


# loading functions
def make_agents(agent_ids, compartment, config=None):
    if config is None:
        config = {}

    processes = {}
    topology = {}
    for agent_id in agent_ids:
        agent_config = copy.deepcopy(config)
        agent = compartment.generate(dict(
            agent_config,
            agent_id=agent_id))

        # save processes and topology
        processes[agent_id] = agent['processes']
        topology[agent_id] = agent['topology']

    return {
        'processes': processes,
        'topology': topology}


def agent_environment_experiment(
        agents_config=None,
        environment_config=None,
        initial_state=None,
        settings=None,
        initial_agent_state=None,
        invoke=None
):
    if settings is None:
        settings = {}

    # experiment settings
    emitter = settings.get('emitter', {'type': 'timeseries'})

    # initialize the agents
    if isinstance(agents_config, dict):
        # dict with single agent config
        agent_type = agents_config['type']
        agent_ids = agents_config['ids']
        agent_compartment = agent_type(agents_config['config'])
        agents = make_agents(agent_ids, agent_compartment, agents_config['config'])

        if initial_agent_state:
            initial_state['agents'] = {
                agent_id: initial_agent_state
                for agent_id in agent_ids}

    elif isinstance(agents_config, list):
        # list with multiple agent configurations
        agents = {
            'processes': {},
            'topology': {}}
        for config in agents_config:
            agent_type = config['type']
            agent_ids = config['ids']
            agent_compartment = agent_type(config['config'])
            new_agents = make_agents(agent_ids, agent_compartment, config['config'])
            deep_merge(agents['processes'], new_agents['processes'])
            deep_merge(agents['topology'], new_agents['topology'])

            if initial_agent_state:
                if 'agents' not in initial_state:
                    initial_state['agents'] = {}
                initial_state['agents'].update({
                    agent_id: initial_agent_state
                    for agent_id in agent_ids})

    # initialize the environment
    environment_type = environment_config['type']
    environment_compartment = environment_type(environment_config['config'])

    # combine processes and topologies
    network = environment_compartment.generate()
    processes = network['processes']
    topology = network['topology']
    processes['agents'] = agents['processes']
    topology['agents'] = agents['topology']

<<<<<<< HEAD
    # add agent names
    # TODO -- make this optional
    agent_names = AgentNames({})
    processes['agent_names'] = agent_names
    topology['agent_names'] = {
        'agents': ('agents',),
        'names': ('names',)
    }

    return Experiment({
=======
    experiment_config = {
>>>>>>> e2669b9c
        'processes': processes,
        'topology': topology,
        'emitter': emitter,
        'initial_state': initial_state,
    }
    if invoke:
        experiment_config['invoke'] = invoke
    return Experiment(experiment_config)

def process_in_compartment(process, topology={}):
    """ put a lone process in a compartment"""
    class ProcessCompartment(Generator):
        def __init__(self, config):
            self.config = config
            self.topology = topology
            self.process = process(config)

        def generate_processes(self, config):
            return {'process': self.process}

        def generate_topology(self, config):
            return {
                'process': {
                    port: self.topology.get(port, (port,)) for port in self.process.ports_schema().keys()}}

    return ProcessCompartment

def make_experiment_from_configs(
    agents_config={},
    environment_config={},
    initial_state={},
    settings={},
):
    # experiment settings
    emitter = settings.get('emitter', {'type': 'timeseries'})

    # initialize the agents
    agent_type = agents_config['agent_type']
    agent_ids = agents_config['agent_ids']
    agent = agent_type(agents_config['config'])
    agents = make_agents(agent_ids, agent, agents_config['config'])

    # initialize the environment
    environment_type = environment_config['environment_type']
    environment = environment_type(environment_config['config'])

    return make_experiment_from_compartments(
        environment.generate({}), agents, emitter, initial_state)


def make_experiment_from_compartment_dicts(
    environment_dict, agents_dict, emitter_dict, initial_state
):
    # environment_dict comes from environment.generate()
    # agents_dict comes from make_agents
    processes = environment_dict['processes']
    topology = environment_dict['topology']
    processes['agents'] = agents_dict['processes']
    topology['agents'] = agents_dict['topology']
    return Experiment({
        'processes': processes,
        'topology': topology,
        'emitter': emitter_dict,
        'initial_state': initial_state})


def process_in_experiment(process, settings={}):
    initial_state = settings.get('initial_state', {})
    emitter = settings.get('emitter', {'type': 'timeseries'})
    emit_step = settings.get('emit_step')
    timeline = settings.get('timeline', [])
    environment = settings.get('environment', {})
    paths = settings.get('topology', {})

    processes = {'process': process}
    topology = {
        'process': {
            port: paths.get(port, (port,)) for port in process.ports_schema().keys()}}

    if timeline:
        '''
        adding a timeline to a process requires only the timeline
        '''
        timeline_process = TimelineProcess({'timeline': timeline['timeline']})
        processes.update({'timeline_process': timeline_process})
        topology.update({
            'timeline_process': {
                port: (port,) for port in timeline_process.ports}})

    if environment:
        '''
        environment requires ports for exchange and external
        '''
        ports = environment.get('ports',
            {'external': ('external',), 'exchange': ('exchange',)})
        environment_process = NonSpatialEnvironment(environment)
        processes.update({'environment_process': environment_process})
        topology.update({
            'environment_process': {
                'external': ports['external'],
                'exchange': ports['exchange']}})

    # add derivers
    derivers = generate_derivers(processes, topology)
    processes = deep_merge(processes, derivers['processes'])
    topology = deep_merge(topology, derivers['topology'])

    return Experiment({
        'processes': processes,
        'topology': topology,
        'emitter': emitter,
        'emit_step': emit_step,
        'initial_state': initial_state})

def compartment_in_experiment(compartment, settings={}):
    compartment_config = settings.get('compartment', {})
    timeline = settings.get('timeline', {})
    environment = settings.get('environment', {})
    outer_path = settings.get('outer_path', tuple())
    emit_step = settings.get('emit_step')

    network = compartment.generate(compartment_config, outer_path)
    processes = network['processes']
    topology = network['topology']

    if timeline:
        '''
        environment requires ports for all states defined in the timeline
        '''
        ports = timeline['ports']
        timeline_process = TimelineProcess({'timeline': timeline['timeline']})
        processes.update({'timeline_process': timeline_process})
        topology.update({
            'timeline_process': {'global': ('global',)}
        })
        topology['timeline_process'].update({
                port_id: ports[port_id]
                for port_id in timeline_process.ports if port_id != 'global'})

    if environment:
        '''
        environment requires ports for exchange and external
        '''
        ports = environment.get('ports',
            {'external': ('external',), 'exchange': ('exchange',)})
        environment_process = NonSpatialEnvironment(environment)
        processes.update({'environment_process': environment_process})
        topology.update({
            'environment_process': {
                'external': ports['external'],
                'exchange': ports['exchange']}})

    return Experiment({
        'processes': processes,
        'topology': topology,
        'emitter': settings.get('emitter', {'type': 'timeseries'}),
        'emit_step': emit_step,
        'initial_state': settings.get('initial_state', {})})


# simulation functions
def simulate_process(process, settings={}):
    experiment = process_in_experiment(process, settings)
    return simulate_experiment(experiment, settings)

def simulate_process_in_experiment(process, settings={}):
    experiment = process_in_experiment(process, settings)
    return simulate_experiment(experiment, settings)

def simulate_compartment_in_experiment(compartment, settings={}):
    experiment = compartment_in_experiment(compartment, settings)
    return simulate_experiment(experiment, settings)

def simulate_experiment(experiment, settings={}):
    '''
    run an experiment simulation
        Requires:
        - a configured experiment

    Returns:
        - a timeseries of variables from all ports.
        - if 'return_raw_data' is True, it returns the raw data instead
    '''
    total_time = settings.get('total_time', 10)
    return_raw_data = settings.get('return_raw_data', False)

    if 'timeline' in settings:
        total_time = settings['timeline']['timeline'][-1][0]

    # run simulation
    experiment.update(total_time)

    if return_raw_data:
        return experiment.emitter.get_data()
    else:
        return experiment.emitter.get_timeseries()


# plotting functions
def plot_compartment_topology(compartment, settings, out_dir='out', filename='topology'):
    """
    Make a plot of the topology
     - compartment: a compartment
    """
    store_rgb = [x/255 for x in [239,131,148]]
    process_rgb = [x / 255 for x in [249, 204, 86]]
    node_size = 4500
    font_size = 8
    node_distance = 1.5
    buffer = 0.2
    label_pos = 0.75

    network = compartment.generate({})
    topology = network['topology']
    processes = network['processes']

    # get figure settings
    show_ports = settings.get('show_ports', True)

    # make graph from topology
    G = nx.Graph()
    process_nodes = []
    store_nodes = []
    edges = {}
    for process_id, connections in topology.items():
        process_nodes.append(process_id)
        G.add_node(process_id)

        for port, store_id in connections.items():
            if store_id not in store_nodes:
                store_nodes.append(store_id)
            if store_id not in list(G.nodes):
                G.add_node(store_id)

            edge = (process_id, store_id)
            edges[edge] = port
            G.add_edge(process_id, store_id)

    # are there overlapping names?
    overlap = [name for name in process_nodes if name in store_nodes]
    if overlap:
        print('{} shared by processes and stores'.format(overlap))

    # get positions
    pos = {}
    n_rows = max(len(process_nodes), len(store_nodes))
    plt.figure(1, figsize=(10, n_rows * node_distance))

    for idx, node_id in enumerate(process_nodes, 1):
        pos[node_id] = np.array([-1, -idx])
    for idx, node_id in enumerate(store_nodes, 1):
        pos[node_id] = np.array([1, -idx])

    # plot
    nx.draw_networkx_nodes(G, pos,
                           nodelist=process_nodes,
                           with_labels=True,
                           node_color=process_rgb,
                           node_size=node_size,
                           node_shape='s')
    nx.draw_networkx_nodes(G, pos,
                           nodelist=store_nodes,
                           with_labels=True,
                           node_color=store_rgb,
                           node_size=node_size,
                           node_shape='o')
    # edges
    colors = list(range(1,len(edges)+1))
    nx.draw_networkx_edges(G, pos,
                           edge_color=colors,
                           width=1.5)
    # labels
    nx.draw_networkx_labels(G, pos,
                            font_size=font_size)
    if show_ports:
        nx.draw_networkx_edge_labels(G, pos,
                                 edge_labels=edges,
                                 font_size=font_size,
                                 label_pos=label_pos)

    # add buffer
    xmin, xmax, ymin, ymax = plt.axis()
    plt.xlim(xmin - buffer, xmax + buffer)
    plt.ylim(ymin - buffer, ymax + buffer)

    # save figure
    fig_path = os.path.join(out_dir, filename)
    plt.axis('off')
    plt.savefig(fig_path, bbox_inches='tight')
    plt.close()

def set_axes(ax, show_xaxis=False):
    ax.ticklabel_format(style='sci', axis='y', scilimits=(-5,5))
    ax.spines['right'].set_visible(False)
    ax.spines['top'].set_visible(False)
    ax.tick_params(right=False, top=False)

    # move offset axis text (typically scientific notation)
    t = ax.yaxis.get_offset_text()
    t.set_x(-0.4)
    if not show_xaxis:
        ax.spines['bottom'].set_visible(False)
        ax.tick_params(bottom=False, labelbottom=False)

def plot_simulation_output(timeseries_raw, settings={}, out_dir='out', filename='simulation'):
    '''
    Plot simulation output, with rows organized into separate columns.

    Arguments::
        timeseries (dict): This can be obtained from simulation output with convert_to_timeseries()
        settings (dict): Accepts the following keys:

            * **max_rows** (:py:class:`int`): ports with more states
              than this number of states get wrapped into a new column
            * **remove_zeros** (:py:class:`bool`): if True, timeseries
              with all zeros get removed
            * **remove_flat** (:py:class:`bool`): if True, timeseries
              with all the same value get removed
            * **remove_first_timestep** (:py:class:`bool`): if True,
              skips the first timestep
            * **skip_ports** (:py:class:`list`): entire ports that won't
              be plotted
            * **show_state** (:py:class:`list`): with
              ``[('port_id', 'state_id')]`` for all states that will be
              highlighted, even if they are otherwise to be removed
    '''

    plot_fontsize = 8
    plt.rc('font', size=plot_fontsize)
    plt.rc('axes', titlesize=plot_fontsize)

    skip_keys = ['time']

    # get settings
    max_rows = settings.get('max_rows', 25)
    remove_zeros = settings.get('remove_zeros', True)
    remove_flat = settings.get('remove_flat', False)
    skip_ports = settings.get('skip_ports', [])
    remove_first_timestep = settings.get('remove_first_timestep', False)

    # make a flat 'path' timeseries, with keys being path
    top_level = list(timeseries_raw.keys())
    timeseries = path_timeseries_from_embedded_timeseries(timeseries_raw)
    time_vec = timeseries.pop('time')
    if remove_first_timestep:
        time_vec = time_vec[1:]

    # remove select states from timeseries
    removed_states = set()
    for path, series in timeseries.items():
        if path[0] in skip_ports:
            removed_states.add(path)
        elif remove_flat:
            if series.count(series[0]) == len(series):
                removed_states.add(path)
        elif remove_zeros:
            if all(v == 0 for v in series):
                removed_states.add(path)
    for path in removed_states:
        del timeseries[path]

    ## get figure columns
    # get length of each top-level port
    port_lengths = {}
    for path in timeseries.keys():
        if path[0] in top_level:
            if path[0] not in port_lengths:
                port_lengths[path[0]] = 0
            port_lengths[path[0]] += 1
    n_data = [length for port, length in port_lengths.items() if length > 0]
    columns = []
    for n_states in n_data:
        new_cols = n_states / max_rows
        if new_cols > 1:
            for col in range(int(new_cols)):
                columns.append(max_rows)
            mod_states = n_states % max_rows
            if mod_states > 0:
                columns.append(mod_states)
        else:
            columns.append(n_states)

    # make figure and plot
    n_cols = len(columns)
    n_rows = max(columns)
    fig = plt.figure(figsize=(n_cols * 3, n_rows * 1))
    grid = plt.GridSpec(n_rows, n_cols)
    row_idx = 0
    col_idx = 0
    for port in port_lengths.keys():
        # get this port's states
        port_timeseries = {path[1:]: ts for path, ts in timeseries.items() if path[0] is port}
        for state_id, series in sorted(port_timeseries.items()):
            if remove_first_timestep:
                series = series[1:]
            # not enough data points -- this state likely did not exist throughout the entire simulation
            if len(series) != len(time_vec):
                continue

            ax = fig.add_subplot(grid[row_idx, col_idx])  # grid is (row, column)

            if not all(isinstance(state, (int, float, np.int64, np.int32)) for state in series):
                # check if series is a list of ints or floats
                ax.title.set_text(str(port) + ': ' + str(state_id) + ' (non numeric)')
            else:
                # plot line at zero if series crosses the zero line
                if any(x == 0.0 for x in series) or (any(x < 0.0 for x in series) and any(x > 0.0 for x in series)):
                    zero_line = [0 for t in time_vec]
                    ax.plot(time_vec, zero_line, 'k--')

                # plot the series
                ax.plot(time_vec, series)
                ax.title.set_text(str(port) + ': ' + str(state_id))

            if row_idx == columns[col_idx]-1:
                # if last row of column
                set_axes(ax, True)
                ax.set_xlabel('time (s)')
                row_idx = 0
                col_idx += 1
            else:
                set_axes(ax)
                row_idx += 1
            ax.set_xlim([time_vec[0], time_vec[-1]])

    # save figure
    fig_path = os.path.join(out_dir, filename)
    plt.subplots_adjust(wspace=0.8, hspace=1.0)
    plt.savefig(fig_path, bbox_inches='tight')



def order_list_of_paths(path_list):
    # make the lists equal in length:
    length = max(map(len, path_list))
    lol = np.array([list(path) + [None] * (length - len(path)) for path in path_list])

    # sort by first two columns. TODO -- sort by all available columns
    ind = np.lexsort((lol[:, 1], lol[:, 0]))
    sorted_path_list = sorted(zip(ind, path_list))
    forward_order = [idx_path[1] for idx_path in sorted_path_list]
    forward_order.reverse()
    return forward_order

def plot_agents_multigen(data, settings={}, out_dir='out', filename='agents'):
    '''
    Make a plot of all agent data
    TODO -- add agent color
    '''
    agents_key = settings.get('agents_key', 'agents')
    max_rows = settings.get('max_rows', 25)
    skip_paths = settings.get('skip_paths', [])
    title_size = settings.get('title_size', 16)
    tick_label_size = settings.get('tick_label_size', 12)
    time_vec = list(data.keys())
    timeseries = path_timeseries_from_data(data)

    # get the agents' port_schema in a list of paths
    initial_agents = data[time_vec[0]][agents_key]
    port_schema_paths = set()
    for agent_id, agent_data in initial_agents.items():
        path_list = get_path_list_from_dict(agent_data)
        port_schema_paths.update(path_list)
    # remove skipped paths
    port_schema_paths = [path for path in port_schema_paths if path not in skip_paths]
    top_ports = set([path[0] for path in port_schema_paths])

    # get port columns, assign subplot locations
    port_rows = {port_id: [] for port_id in top_ports}
    for path in port_schema_paths:
        top_port = path[0]
        port_rows[top_port].append(path)

    highest_row = 0
    row_idx = 0
    col_idx = 0
    ordered_paths = {port_id: {} for port_id in top_ports}
    for port_id, path_list in port_rows.items():
        if not path_list:
            continue
        # order target names and assign subplot location
        ordered_targets = order_list_of_paths(path_list)
        for target in ordered_targets:
            ordered_paths[port_id][target] = [row_idx, col_idx]

            # next column/row
            if row_idx >= max_rows - 1:
                row_idx = 0
                col_idx += 1
            else:
                row_idx += 1
            if row_idx > highest_row:
                highest_row = row_idx
        # new column for next port
        row_idx = 0
        col_idx += 1

    # initialize figure
    n_rows = highest_row + 1
    n_cols = col_idx + 1
    fig = plt.figure(figsize=(4 * n_cols, 2 * n_rows))
    grid = plt.GridSpec(ncols=n_cols, nrows=n_rows, wspace=0.4, hspace=1.5)

    # make the subplot axes
    port_axes = {}
    for port_id, paths in ordered_paths.items():
        for path_idx, (path, location) in enumerate(paths.items()):
            row_idx = location[0]
            col_idx = location[1]

            # make the subplot axis
            ax = fig.add_subplot(grid[row_idx, col_idx])
            for tick_type in ('major', 'minor'):
                ax.tick_params(
                    axis='both',
                    which=tick_type,
                    labelsize=tick_label_size,
                )
            ax.title.set_text(path)
            ax.title.set_fontsize(title_size)
            ax.set_xlim([time_vec[0], time_vec[-1]])

            # if last state in this port, add time ticks
            if (row_idx >= highest_row
                or path_idx >= len(ordered_paths[port_id]) - 1
            ):
                set_axes(ax, True)
                ax.set_xlabel('time (s)')
            else:
                set_axes(ax)
            ax.set_xlim([time_vec[0], time_vec[-1]])
            # save axis
            port_axes[path] = ax

    # plot the agents
    plotted_agents = []
    for time_idx, (time, time_data) in enumerate(data.items()):
        agents = time_data[agents_key]
        for agent_id, agent_data in agents.items():
            if agent_id not in plotted_agents:
                plotted_agents.append(agent_id)
                for port_schema_path in port_schema_paths:
                    agent_port_schema_path = (agents_key, agent_id) + port_schema_path
                    if agent_port_schema_path not in timeseries:
                        continue

                    series = timeseries[agent_port_schema_path]
                    if not isinstance(series[0], (float, int)):
                        continue
                    n_times = len(series)
                    plot_times = time_vec[time_idx:time_idx+n_times]

                    ax = port_axes[port_schema_path]
                    ax.plot(plot_times, series)

    # save figure
    fig_path = os.path.join(out_dir, filename)
    plt.subplots_adjust(wspace=0.2, hspace=0.2)
    plt.savefig(fig_path, bbox_inches='tight')


# timeseries functions
def agent_timeseries_from_data(data, agents_key='cells'):
    timeseries = {}
    for time, all_states in data.items():
        agent_data = all_states[agents_key]
        for agent_id, ports in agent_data.items():
            if agent_id not in timeseries:
                timeseries[agent_id] = {}
            for port_id, states in ports.items():
                if port_id not in timeseries[agent_id]:
                    timeseries[agent_id][port_id] = {}
                for state_id, state in states.items():
                    if state_id not in timeseries[agent_id][port_id]:
                        timeseries[agent_id][port_id][state_id] = []
                    timeseries[agent_id][port_id][state_id].append(state)
    return timeseries

def save_timeseries(timeseries, out_dir='out'):
    '''Save a timeseries as a CSV in out_dir'''
    flattened = flatten_timeseries(timeseries)
    rows = np.transpose(list(flattened.values())).tolist()
    with open(os.path.join(out_dir, 'simulation_data.csv'), 'w') as f:
        writer = csv.writer(f)
        writer.writerow(flattened.keys())
        writer.writerows(rows)

def load_timeseries(path_to_csv):
    '''Load a timeseries saved as a CSV using save_timeseries.

    The timeseries is returned in flattened form.
    '''
    with io.open(path_to_csv, 'r', newline='') as f:
        reader = csv.DictReader(f)
        timeseries = {}
        for row in reader:
            for header, elem in row.items():
                if elem == '':
                    elem = None
                if elem is not None:
                    elem = float(elem)
                timeseries.setdefault(header, []).append(elem)
    return timeseries

def timeseries_to_ndarrays(timeseries, keys=None):
    '''After filtering by keys, convert timeseries to dict of ndarrays

    Returns:
        dict: Mapping from timeseries variables to an ndarray of the
            variable values.
    '''
    if keys is None:
        keys = timeseries.keys()
    return {
        key: np.array(timeseries[key], dtype=np.float) for key in keys}

def _prepare_timeseries_for_comparison(
    timeseries1, timeseries2, keys=None,
    required_frac_checked=0.9,
):
    '''Prepare two timeseries for comparison

    Arguments:
        timeseries1: One timeseries. Must be flattened and include times
            under the 'time' key.
        timeseries2: The other timeseries. Same requirements as
            timeseries1.
        keys: Keys of the timeseries whose values will be checked for
            correlation. If not specified, all keys present in both
            timeseries are used.
        required_frac_checked: The required fraction of timepoints in a
            timeseries that must be checked. If this requirement is not
            satisfied, which might occur if the two timeseries share few
            timepoints, the test wll fail.

    Returns:
        A tuple of an ndarray for each of the two timeseries and a list of
        the keys for the rows of the arrays. Each ndarray has a row for
        each key, in the order of keys. The ndarrays have only the
        columns corresponding to the timepoints common to both
        timeseries.

    Raises:
        AssertionError: If a correlation is strictly below the
            threshold or if too few timepoints are common to both
            timeseries.
    '''
    if 'time' not in timeseries1 or 'time' not in timeseries2:
        raise AssertionError('Both timeseries must have key "time"')
    if keys is None:
        keys = set(timeseries1.keys()) & set(timeseries2.keys())
    else:
        if 'time' not in keys:
            keys.append('time')
    keys = list(keys)
    time_index = keys.index('time')
    shared_times = set(timeseries1['time']) & set(timeseries2['time'])
    frac_timepoints_checked = (
        len(shared_times)
        / min(len(timeseries1['time']), len(timeseries2['time']))
    )
    if frac_timepoints_checked < required_frac_checked:
        raise AssertionError(
            'The timeseries share too few timepoints: '
            '{} < {}'.format(
                frac_timepoints_checked, required_frac_checked)
        )
    masked = []
    for ts in (timeseries1, timeseries2):
        arrays_dict = timeseries_to_ndarrays(ts, keys)
        arrays_dict_shared_times = {}
        for key, array in arrays_dict.items():
            # Filters out times after data ends
            times_for_array = arrays_dict['time'][:len(array)]
            arrays_dict_shared_times[key] = array[
                np.isin(times_for_array, list(shared_times))]
        masked.append(arrays_dict_shared_times)
    return (
        masked[0],
        masked[1],
        keys,
    )

def assert_timeseries_correlated(
    timeseries1, timeseries2, keys=None,
    default_threshold=(1 - 1e-10), thresholds={},
    required_frac_checked=0.9,
):
    '''Check that two timeseries are correlated.

    Uses a Pearson correlation coefficient. Only the data from
    timepoints common to both timeseries are compared.

    Arguments:
        timeseries1: One timeseries. Must be flattened and include times
            under the 'time' key.
        timeseries2: The other timeseries. Same requirements as
            timeseries1.
        keys: Keys of the timeseries whose values will be checked for
            correlation. If not specified, all keys present in both
            timeseries are used.
        default_threshold: The threshold correlation coefficient to use
            when a threshold is not specified in thresholds.
        thresholds: Dictionary of key-value pairs where the key is a key
            in both timeseries and the value is the threshold
            correlation coefficient to use when checking that key
        required_frac_checked: The required fraction of timepoints in a
            timeseries that must be checked. If this requirement is not
            satisfied, which might occur if the two timeseries share few
            timepoints, the test wll fail. This is also the fraction of
            timepoints for each variable that must be non-nan in both
            timeseries. Note that the denominator of this fraction is
            the number of shared timepoints that are non-nan in either
            of the timeseries.

    Raises:
        AssertionError: If a correlation is strictly below the
            threshold or if too few timepoints are common to both
            timeseries.
    '''
    arrays1, arrays2, keys = _prepare_timeseries_for_comparison(
        timeseries1, timeseries2, keys, required_frac_checked)
    for key in keys:
        both_nan = np.isnan(arrays1[key]) & np.isnan(arrays2[key])
        valid_indices = ~(
            np.isnan(arrays1[key]) | np.isnan(arrays2[key]))
        frac_checked = valid_indices.sum() / (~both_nan).sum()
        if frac_checked < required_frac_checked:
            raise AssertionError(
                'Timeseries share too few non-nan values for variable '
                '{}: {} < {}'.format(
                    key, frac_checked, required_frac_checked
                )
            )
        corrcoef = np.corrcoef(
            arrays1[key][valid_indices],
            arrays2[key][valid_indices],
        )[0][1]
        threshold = thresholds.get(key, default_threshold)
        if corrcoef < threshold:
            raise AssertionError(
                'The correlation coefficient for '
                '{} is too small: {} < {}'.format(
                    key, corrcoef, threshold)
            )

def assert_timeseries_close(
    timeseries1, timeseries2, keys=None,
    default_tolerance=(1 - 1e-10), tolerances={},
    required_frac_checked=0.9,
):
    '''Check that two timeseries are similar.

    Ensures that each pair of data points between the two timeseries are
    within a tolerance of each other, after filtering out timepoints not
    common to both timeseries.

    Arguments:
        timeseries1: One timeseries. Must be flattened and include times
            under the 'time' key.
        timeseries2: The other timeseries. Same requirements as
            timeseries1.
        keys: Keys of the timeseries whose values will be checked for
            correlation. If not specified, all keys present in both
            timeseries are used.
        default_tolerance: The tolerance to use when not specified in
            tolerances.
        tolerances: Dictionary of key-value pairs where the key is a key
            in both timeseries and the value is the tolerance to use
            when checking that key.
        required_frac_checked: The required fraction of timepoints in a
            timeseries that must be checked. If this requirement is not
            satisfied, which might occur if the two timeseries share few
            timepoints, the test wll fail.

    Raises:
        AssertionError: If a pair of data points have a difference
            strictly above the tolerance threshold or if too few
            timepoints are common to both timeseries.
    '''
    arrays1, arrays2, keys = _prepare_timeseries_for_comparison(
        timeseries1, timeseries2, keys, required_frac_checked)
    for key in keys:
        tolerance = tolerances.get(key, default_tolerance)
        close_mask = np.isclose(arrays1[key], arrays2[key],
            atol=tolerance, equal_nan=True)
        if not np.all(close_mask):
            print('Timeseries 1:', arrays1[key][~close_mask])
            print('Timeseries 2:', arrays2[key][~close_mask])
            raise AssertionError(
                'The data for {} differed by more than {}'.format(
                    key, tolerance)
            )


# TESTS
class ToyLinearGrowthDeathProcess(Process):

    name = 'toy_linear_growth_death'

    GROWTH_RATE = 1.0
    THRESHOLD = 6.0

    def __init__(self, initial_parameters={}):
        self.targets = initial_parameters.get('targets')
        super(ToyLinearGrowthDeathProcess, self).__init__(initial_parameters)

    def ports_schema(self):
        return {
            'global': {
                'mass': {
                    '_default': 1.0,
                    '_emit': True}},
            'targets': {
                target: {
                    '_default': None}
                for target in self.targets}}

    def next_update(self, timestep, states):
        mass = states['global']['mass']
        mass_grown = (
            ToyLinearGrowthDeathProcess.GROWTH_RATE * timestep)
        update = {
            'global': {'mass': mass_grown},
        }
        if mass > ToyLinearGrowthDeathProcess.THRESHOLD:
            update['global'] = {
                '_delete': [(target,) for target in self.targets]}

        return update


class TestSimulateProcess:

    def test_process_deletion(self):
        '''Check that processes are successfully deleted'''
        process = ToyLinearGrowthDeathProcess({'targets': ['process']})
        settings = {
            'emit_step': 1,
            'topology': {
                'global': ('global',),
                'targets': tuple()}}

        timeseries = simulate_process(process, settings)
        expected_masses = [
            # Mass stops increasing the iteration after mass > 5 because
            # cell dies
            1.0, 2.0, 3.0, 4.0, 5.0, 6.0, 7.0, 7.0, 7.0, 7.0, 7.0]
        masses = timeseries['global']['mass']
        assert masses == expected_masses


# toy processes
class ToyMetabolism(Process):
    name = 'toy_metabolism'

    def __init__(self, initial_parameters={}):
        parameters = {'mass_conversion_rate': 1}
        parameters.update(initial_parameters)
        super(ToyMetabolism, self).__init__(parameters)

    def ports_schema(self):
        ports = {
            'pool': ['GLC', 'MASS']}
        return {
            port_id: {
                key: {
                    '_default': 0.0,
                    '_emit': True}
                for key in keys}
            for port_id, keys in ports.items()}

    def next_update(self, timestep, states):
        update = {}
        glucose_required = timestep / self.parameters['mass_conversion_rate']
        if states['pool']['GLC'] >= glucose_required:
            update = {
                'pool': {
                    'GLC': -2,
                    'MASS': 1}}

        return update

class ToyTransport(Process):
    name = 'toy_transport'

    def __init__(self, initial_parameters={}):
        parameters = {'intake_rate': 2}
        parameters.update(initial_parameters)
        super(ToyTransport, self).__init__(parameters)

    def ports_schema(self):
        ports = {
            'external': ['GLC'],
            'internal': ['GLC']}
        return {
            port_id: {
                key: {
                    '_default': 0.0,
                    '_emit': True}
                for key in keys}
            for port_id, keys in ports.items()}

    def next_update(self, timestep, states):
        update = {}
        intake = timestep * self.parameters['intake_rate']
        if states['external']['GLC'] >= intake:
            update = {
                'external': {'GLC': -2, 'MASS': 1},
                'internal': {'GLC': 2}}

        return update

class ToyDeriveVolume(Deriver):
    name = 'toy_derive_volume'

    def __init__(self, initial_parameters={}):
        parameters = {}
        super(ToyDeriveVolume, self).__init__(parameters)

    def ports_schema(self):
        ports = {
            'compartment': ['MASS', 'DENSITY', 'VOLUME']}
        return {
            port_id: {
                key: {
                    '_updater': 'set' if key == 'VOLUME' else 'accumulate',
                    '_default': 0.0,
                    '_emit': True}
                for key in keys}
            for port_id, keys in ports.items()}

    def next_update(self, timestep, states):
        volume = states['compartment']['MASS'] / states['compartment']['DENSITY']
        update = {
            'compartment': {'VOLUME': volume}}

        return update

class ToyDeath(Process):
    name = 'toy_death'

    def __init__(self, initial_parameters={}):
        self.targets = initial_parameters.get('targets', [])
        super(ToyDeath, self).__init__({})

    def ports_schema(self):
        return {
            'compartment': {
                'VOLUME': {
                    '_default': 0.0,
                    '_emit': True}},
            'global': {
                target: {
                    '_default': None}
                for target in self.targets}}

    def next_update(self, timestep, states):
        volume = states['compartment']['VOLUME']
        update = {}

        if volume > 1.0:
            # kill the cell
            update = {
                'global': {
                    '_delete': [
                        (target,)
                        for target in self.targets]}}

        return update

class ToyCompartment(Generator):
    '''
    a toy compartment for testing

    '''
    def __init__(self, config):
        self.config = config

    def generate_processes(self, config):
        return {
            'metabolism': ToyMetabolism(
                {'mass_conversion_rate': 0.5}), # example of overriding default parameters
            'transport': ToyTransport(),
            'death': ToyDeath({'targets': [
                'metabolism',
                'transport']}),
            'external_volume': ToyDeriveVolume(),
            'internal_volume': ToyDeriveVolume()
        }

    def generate_topology(self, config):
        return{
            'metabolism': {
                'pool': ('cytoplasm',)},
            'transport': {
                'external': ('periplasm',),
                'internal': ('cytoplasm',)},
            'death': {
                'global': tuple(),
                'compartment': ('cytoplasm',)},
            'external_volume': {
                'compartment': ('periplasm',)},
            'internal_volume': {
                'compartment': ('cytoplasm',)}}


def test_compartment():
    toy_compartment = ToyCompartment({})
    settings = {
        'total_time': 10,
        'initial_state': {
            'periplasm': {
                'GLC': 20,
                'MASS': 100,
                'DENSITY': 10},
            'cytoplasm': {
                'GLC': 0,
                'MASS': 3,
                'DENSITY': 10}}}
    return simulate_compartment_in_experiment(toy_compartment, settings)


if __name__ == '__main__':
    TestSimulateProcess().test_process_deletion()
    timeseries = test_compartment()
    print(timeseries)<|MERGE_RESOLUTION|>--- conflicted
+++ resolved
@@ -130,7 +130,6 @@
     processes['agents'] = agents['processes']
     topology['agents'] = agents['topology']
 
-<<<<<<< HEAD
     # add agent names
     # TODO -- make this optional
     agent_names = AgentNames({})
@@ -140,10 +139,7 @@
         'names': ('names',)
     }
 
-    return Experiment({
-=======
     experiment_config = {
->>>>>>> e2669b9c
         'processes': processes,
         'topology': topology,
         'emitter': emitter,
