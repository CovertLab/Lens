from __future__ import absolute_import, division, print_function

import copy
import csv
import os
import io

import matplotlib.pyplot as plt
import numpy as np
import networkx as nx

from vivarium.core.emitter import (
    make_path_dict,
    path_timeseries_from_embedded_timeseries,
    path_timeseries_from_data,
)
from vivarium.core.experiment import (
    Experiment,
    update_in,
)
from vivarium.core.process import Process, Deriver, Generator, generate_derivers
from vivarium.core import emitter as emit
from vivarium.library.dict_utils import (
    deep_merge,
    deep_merge_check,
    flatten_timeseries,
    get_path_list_from_dict,
)
from vivarium.library.units import units

# import classes for registration

# processes
from vivarium.processes.timeline import TimelineProcess
from vivarium.processes.nonspatial_environment import NonSpatialEnvironment

# derivers
import vivarium.processes.derive_globals
import vivarium.processes.derive_counts
import vivarium.processes.derive_concentrations
import vivarium.processes.tree_mass
from vivarium.processes.derive_globals import AVOGADRO


REFERENCE_DATA_DIR = os.path.join('vivarium', 'reference_data')
TEST_OUT_DIR = os.path.join('out', 'tests')
PROCESS_OUT_DIR = os.path.join('out', 'processes')
COMPARTMENT_OUT_DIR = os.path.join('out', 'compartments')
EXPERIMENT_OUT_DIR = os.path.join('out', 'experiments')


# loading functions
def make_agents(agent_ids, compartment, config=None):
    if config is None:
        config = {}

    processes = {}
    topology = {}
    for agent_id in agent_ids:
        agent_config = copy.deepcopy(config)
        agent = compartment.generate(dict(
            agent_config,
            agent_id=agent_id))

        # save processes and topology
        processes[agent_id] = agent['processes']
        topology[agent_id] = agent['topology']

    return {
        'processes': processes,
        'topology': topology}


def agent_environment_experiment(
        agents_config=None,
        environment_config=None,
        initial_state=None,
        settings=None,
<<<<<<< HEAD
        initial_agent_state=None,
=======
        invoke=None
>>>>>>> 130b2fdd
):
    if settings is None:
        settings = {}

    # experiment settings
    emitter = settings.get('emitter', {'type': 'timeseries'})

    # initialize the agents
    if isinstance(agents_config, dict):
        # dict with single agent config
        agent_type = agents_config['type']
        agent_ids = agents_config['ids']
        agent_compartment = agent_type(agents_config['config'])
        agents = make_agents(agent_ids, agent_compartment, agents_config['config'])

        if initial_agent_state:
            initial_state['agents'] = {
                agent_id: initial_agent_state
                for agent_id in agent_ids}

    elif isinstance(agents_config, list):
        # list with multiple agent configurations
        agents = {
            'processes': {},
            'topology': {}}
        for config in agents_config:
            agent_type = config['type']
            agent_ids = config['ids']
            agent_compartment = agent_type(config['config'])
            new_agents = make_agents(agent_ids, agent_compartment, config['config'])
            deep_merge(agents['processes'], new_agents['processes'])
            deep_merge(agents['topology'], new_agents['topology'])

            if initial_agent_state:
                if 'agents' not in initial_state:
                    initial_state['agents'] = {}
                initial_state['agents'].update({
                    agent_id: initial_agent_state
                    for agent_id in agent_ids})

    # initialize the environment
    environment_type = environment_config['type']
    environment_compartment = environment_type(environment_config['config'])

    # combine processes and topologies
    network = environment_compartment.generate()
    processes = network['processes']
    topology = network['topology']
    processes['agents'] = agents['processes']
    topology['agents'] = agents['topology']

    experiment_config = {
        'processes': processes,
        'topology': topology,
        'emitter': emitter,
        'initial_state': initial_state,
    }
    if invoke:
        experiment_config['invoke'] = invoke
    return Experiment(experiment_config)

def process_in_compartment(process, topology={}):
    """ put a lone process in a compartment"""
    class ProcessCompartment(Generator):
        def __init__(self, config):
            self.config = config
            self.topology = topology
            self.process = process(config)

        def generate_processes(self, config):
            return {'process': self.process}

        def generate_topology(self, config):
            return {
                'process': {
                    port: self.topology.get(port, (port,)) for port in self.process.ports_schema().keys()}}

    return ProcessCompartment

def make_experiment_from_configs(
    agents_config={},
    environment_config={},
    initial_state={},
    settings={},
):
    # experiment settings
    emitter = settings.get('emitter', {'type': 'timeseries'})

    # initialize the agents
    agent_type = agents_config['agent_type']
    agent_ids = agents_config['agent_ids']
    agent = agent_type(agents_config['config'])
    agents = make_agents(agent_ids, agent, agents_config['config'])

    # initialize the environment
    environment_type = environment_config['environment_type']
    environment = environment_type(environment_config['config'])

    return make_experiment_from_compartments(
        environment.generate({}), agents, emitter, initial_state)


def make_experiment_from_compartment_dicts(
    environment_dict, agents_dict, emitter_dict, initial_state
):
    # environment_dict comes from environment.generate()
    # agents_dict comes from make_agents
    processes = environment_dict['processes']
    topology = environment_dict['topology']
    processes['agents'] = agents_dict['processes']
    topology['agents'] = agents_dict['topology']
    return Experiment({
        'processes': processes,
        'topology': topology,
        'emitter': emitter_dict,
        'initial_state': initial_state})


def process_in_experiment(process, settings={}):
    initial_state = settings.get('initial_state', {})
    emitter = settings.get('emitter', {'type': 'timeseries'})
    emit_step = settings.get('emit_step')
    timeline = settings.get('timeline', [])
    environment = settings.get('environment', {})
    paths = settings.get('topology', {})

    processes = {'process': process}
    topology = {
        'process': {
            port: paths.get(port, (port,)) for port in process.ports_schema().keys()}}

    if timeline:
        '''
        adding a timeline to a process requires only the timeline
        '''
        timeline_process = TimelineProcess({'timeline': timeline['timeline']})
        processes.update({'timeline_process': timeline_process})
        topology.update({
            'timeline_process': {
                port: (port,) for port in timeline_process.ports}})

    if environment:
        '''
        environment requires ports for exchange and external
        '''
        ports = environment.get('ports',
            {'external': ('external',), 'exchange': ('exchange',)})
        environment_process = NonSpatialEnvironment(environment)
        processes.update({'environment_process': environment_process})
        topology.update({
            'environment_process': {
                'external': ports['external'],
                'exchange': ports['exchange']}})

    # add derivers
    derivers = generate_derivers(processes, topology)
    processes = deep_merge(processes, derivers['processes'])
    topology = deep_merge(topology, derivers['topology'])

    return Experiment({
        'processes': processes,
        'topology': topology,
        'emitter': emitter,
        'emit_step': emit_step,
        'initial_state': initial_state})

def compartment_in_experiment(compartment, settings={}):
    compartment_config = settings.get('compartment', {})
    timeline = settings.get('timeline', {})
    environment = settings.get('environment', {})
    outer_path = settings.get('outer_path', tuple())
    emit_step = settings.get('emit_step')

    network = compartment.generate(compartment_config, outer_path)
    processes = network['processes']
    topology = network['topology']

    if timeline:
        '''
        environment requires ports for all states defined in the timeline
        '''
        ports = timeline['ports']
        timeline_process = TimelineProcess({'timeline': timeline['timeline']})
        processes.update({'timeline_process': timeline_process})
        topology.update({
            'timeline_process': {'global': ('global',)}
        })
        topology['timeline_process'].update({
                port_id: ports[port_id]
                for port_id in timeline_process.ports if port_id is not 'global'})

    if environment:
        '''
        environment requires ports for exchange and external
        '''
        ports = environment.get('ports',
            {'external': ('external',), 'exchange': ('exchange',)})
        environment_process = NonSpatialEnvironment(environment)
        processes.update({'environment_process': environment_process})
        topology.update({
            'environment_process': {
                'external': ports['external'],
                'exchange': ports['exchange']}})

    return Experiment({
        'processes': processes,
        'topology': topology,
        'emitter': settings.get('emitter', {'type': 'timeseries'}),
        'emit_step': emit_step,
        'initial_state': settings.get('initial_state', {})})


# simulation functions
def simulate_process(process, settings={}):
    experiment = process_in_experiment(process, settings)
    return simulate_experiment(experiment, settings)

def simulate_process_in_experiment(process, settings={}):
    experiment = process_in_experiment(process, settings)
    return simulate_experiment(experiment, settings)

def simulate_compartment_in_experiment(compartment, settings={}):
    experiment = compartment_in_experiment(compartment, settings)
    return simulate_experiment(experiment, settings)

def simulate_experiment(experiment, settings={}):
    '''
    run an experiment simulation
        Requires:
        - a configured experiment

    Returns:
        - a timeseries of variables from all ports.
        - if 'return_raw_data' is True, it returns the raw data instead
    '''
    total_time = settings.get('total_time', 10)
    return_raw_data = settings.get('return_raw_data', False)

    if 'timeline' in settings:
        total_time = settings['timeline']['timeline'][-1][0]

    # run simulation
    experiment.update(total_time)

    if return_raw_data:
        return experiment.emitter.get_data()
    else:
        return experiment.emitter.get_timeseries()


# plotting functions
def plot_compartment_topology(compartment, settings, out_dir='out', filename='topology'):
    """
    Make a plot of the topology
     - compartment: a compartment
    """
    store_rgb = [x/255 for x in [239,131,148]]
    process_rgb = [x / 255 for x in [249, 204, 86]]
    node_size = 4500
    font_size = 8
    node_distance = 1.5
    buffer = 0.2
    label_pos = 0.75

    network = compartment.generate({})
    topology = network['topology']
    processes = network['processes']

    # get figure settings
    show_ports = settings.get('show_ports', True)

    # make graph from topology
    G = nx.Graph()
    process_nodes = []
    store_nodes = []
    edges = {}
    for process_id, connections in topology.items():
        process_nodes.append(process_id)
        G.add_node(process_id)

        for port, store_id in connections.items():
            if store_id not in store_nodes:
                store_nodes.append(store_id)
            if store_id not in list(G.nodes):
                G.add_node(store_id)

            edge = (process_id, store_id)
            edges[edge] = port
            G.add_edge(process_id, store_id)

    # are there overlapping names?
    overlap = [name for name in process_nodes if name in store_nodes]
    if overlap:
        print('{} shared by processes and stores'.format(overlap))

    # get positions
    pos = {}
    n_rows = max(len(process_nodes), len(store_nodes))
    plt.figure(1, figsize=(10, n_rows * node_distance))

    for idx, node_id in enumerate(process_nodes, 1):
        pos[node_id] = np.array([-1, -idx])
    for idx, node_id in enumerate(store_nodes, 1):
        pos[node_id] = np.array([1, -idx])

    # plot
    nx.draw_networkx_nodes(G, pos,
                           nodelist=process_nodes,
                           with_labels=True,
                           node_color=process_rgb,
                           node_size=node_size,
                           node_shape='s')
    nx.draw_networkx_nodes(G, pos,
                           nodelist=store_nodes,
                           with_labels=True,
                           node_color=store_rgb,
                           node_size=node_size,
                           node_shape='o')
    # edges
    colors = list(range(1,len(edges)+1))
    nx.draw_networkx_edges(G, pos,
                           edge_color=colors,
                           width=1.5)
    # labels
    nx.draw_networkx_labels(G, pos,
                            font_size=font_size)
    if show_ports:
        nx.draw_networkx_edge_labels(G, pos,
                                 edge_labels=edges,
                                 font_size=font_size,
                                 label_pos=label_pos)

    # add buffer
    xmin, xmax, ymin, ymax = plt.axis()
    plt.xlim(xmin - buffer, xmax + buffer)
    plt.ylim(ymin - buffer, ymax + buffer)

    # save figure
    fig_path = os.path.join(out_dir, filename)
    plt.axis('off')
    plt.savefig(fig_path, bbox_inches='tight')
    plt.close()

def set_axes(ax, show_xaxis=False):
    ax.ticklabel_format(style='sci', axis='y', scilimits=(-5,5))
    ax.spines['right'].set_visible(False)
    ax.spines['top'].set_visible(False)
    ax.tick_params(right=False, top=False)

    # move offset axis text (typically scientific notation)
    t = ax.yaxis.get_offset_text()
    t.set_x(-0.4)
    if not show_xaxis:
        ax.spines['bottom'].set_visible(False)
        ax.tick_params(bottom=False, labelbottom=False)

def plot_simulation_output(timeseries_raw, settings={}, out_dir='out', filename='simulation'):
    '''
    Plot simulation output, with rows organized into separate columns.

    Arguments::
        timeseries (dict): This can be obtained from simulation output with convert_to_timeseries()
        settings (dict): Accepts the following keys:

            * **max_rows** (:py:class:`int`): ports with more states
              than this number of states get wrapped into a new column
            * **remove_zeros** (:py:class:`bool`): if True, timeseries
              with all zeros get removed
            * **remove_flat** (:py:class:`bool`): if True, timeseries
              with all the same value get removed
            * **remove_first_timestep** (:py:class:`bool`): if True,
              skips the first timestep
            * **skip_ports** (:py:class:`list`): entire ports that won't
              be plotted
            * **show_state** (:py:class:`list`): with
              ``[('port_id', 'state_id')]`` for all states that will be
              highlighted, even if they are otherwise to be removed
    '''

    plot_fontsize = 8
    plt.rc('font', size=plot_fontsize)
    plt.rc('axes', titlesize=plot_fontsize)

    skip_keys = ['time']

    # get settings
    max_rows = settings.get('max_rows', 25)
    remove_zeros = settings.get('remove_zeros', True)
    remove_flat = settings.get('remove_flat', False)
    skip_ports = settings.get('skip_ports', [])
    remove_first_timestep = settings.get('remove_first_timestep', False)

    # make a flat 'path' timeseries, with keys being path
    top_level = list(timeseries_raw.keys())
    timeseries = path_timeseries_from_embedded_timeseries(timeseries_raw)
    time_vec = timeseries.pop('time')
    if remove_first_timestep:
        time_vec = time_vec[1:]

    # remove select states from timeseries
    removed_states = set()
    for path, series in timeseries.items():
        if path[0] in skip_ports:
            removed_states.add(path)
        elif remove_flat:
            if series.count(series[0]) == len(series):
                removed_states.add(path)
        elif remove_zeros:
            if all(v == 0 for v in series):
                removed_states.add(path)
    for path in removed_states:
        del timeseries[path]

    ## get figure columns
    # get length of each top-level port
    port_lengths = {}
    for path in timeseries.keys():
        if path[0] in top_level:
            if path[0] not in port_lengths:
                port_lengths[path[0]] = 0
            port_lengths[path[0]] += 1
    n_data = [length for port, length in port_lengths.items() if length > 0]
    columns = []
    for n_states in n_data:
        new_cols = n_states / max_rows
        if new_cols > 1:
            for col in range(int(new_cols)):
                columns.append(max_rows)
            mod_states = n_states % max_rows
            if mod_states > 0:
                columns.append(mod_states)
        else:
            columns.append(n_states)

    # make figure and plot
    n_cols = len(columns)
    n_rows = max(columns)
    fig = plt.figure(figsize=(n_cols * 3, n_rows * 1))
    grid = plt.GridSpec(n_rows, n_cols)
    row_idx = 0
    col_idx = 0
    for port in port_lengths.keys():
        # get this port's states
        port_timeseries = {path[1:]: ts for path, ts in timeseries.items() if path[0] is port}
        for state_id, series in sorted(port_timeseries.items()):
            if remove_first_timestep:
                series = series[1:]
            # not enough data points -- this state likely did not exist throughout the entire simulation
            if len(series) != len(time_vec):
                continue

            ax = fig.add_subplot(grid[row_idx, col_idx])  # grid is (row, column)

            if not all(isinstance(state, (int, float, np.int64, np.int32)) for state in series):
                # check if series is a list of ints or floats
                ax.title.set_text(str(port) + ': ' + str(state_id) + ' (non numeric)')
            else:
                # plot line at zero if series crosses the zero line
                if any(x == 0.0 for x in series) or (any(x < 0.0 for x in series) and any(x > 0.0 for x in series)):
                    zero_line = [0 for t in time_vec]
                    ax.plot(time_vec, zero_line, 'k--')

                # plot the series
                ax.plot(time_vec, series)
                ax.title.set_text(str(port) + ': ' + str(state_id))

            if row_idx == columns[col_idx]-1:
                # if last row of column
                set_axes(ax, True)
                ax.set_xlabel('time (s)')
                row_idx = 0
                col_idx += 1
            else:
                set_axes(ax)
                row_idx += 1
            ax.set_xlim([time_vec[0], time_vec[-1]])

    # save figure
    fig_path = os.path.join(out_dir, filename)
    plt.subplots_adjust(wspace=0.8, hspace=1.0)
    plt.savefig(fig_path, bbox_inches='tight')



def order_list_of_paths(path_list):
    # make the lists equal in length:
    length = max(map(len, path_list))
    lol = np.array([list(path) + [None] * (length - len(path)) for path in path_list])

    # sort by first two columns. TODO -- sort by all available columns
    ind = np.lexsort((lol[:, 1], lol[:, 0]))
    sorted_path_list = sorted(zip(ind, path_list))
    forward_order = [idx_path[1] for idx_path in sorted_path_list]
    forward_order.reverse()
    return forward_order

def plot_agents_multigen(data, settings={}, out_dir='out', filename='agents'):
    '''
    Make a plot of all agent data
    TODO -- add agent color
    '''
    agents_key = settings.get('agents_key', 'agents')
    max_rows = settings.get('max_rows', 25)
    skip_paths = settings.get('skip_paths', [])
    title_size = settings.get('title_size', 16)
    tick_label_size = settings.get('tick_label_size', 12)
    time_vec = list(data.keys())
    timeseries = path_timeseries_from_data(data)

    # get the agents' port_schema in a list of paths
    initial_agents = data[time_vec[0]][agents_key]
    port_schema_paths = set()
    for agent_id, agent_data in initial_agents.items():
        path_list = get_path_list_from_dict(agent_data)
        port_schema_paths.update(path_list)
    # remove skipped paths
    port_schema_paths = [path for path in port_schema_paths if path not in skip_paths]
    top_ports = set([path[0] for path in port_schema_paths])

    # get port columns, assign subplot locations
    port_rows = {port_id: [] for port_id in top_ports}
    for path in port_schema_paths:
        top_port = path[0]
        port_rows[top_port].append(path)

    highest_row = 0
    row_idx = 0
    col_idx = 0
    ordered_paths = {port_id: {} for port_id in top_ports}
    for port_id, path_list in port_rows.items():
        if not path_list:
            continue
        # order target names and assign subplot location
        ordered_targets = order_list_of_paths(path_list)
        for target in ordered_targets:
            ordered_paths[port_id][target] = [row_idx, col_idx]

            # next column/row
            if row_idx >= max_rows - 1:
                row_idx = 0
                col_idx += 1
            else:
                row_idx += 1
            if row_idx > highest_row:
                highest_row = row_idx
        # new column for next port
        row_idx = 0
        col_idx += 1

    # initialize figure
    n_rows = highest_row + 1
    n_cols = col_idx + 1
    fig = plt.figure(figsize=(4 * n_cols, 2 * n_rows))
    grid = plt.GridSpec(ncols=n_cols, nrows=n_rows, wspace=0.4, hspace=1.5)

    # make the subplot axes
    port_axes = {}
    for port_id, paths in ordered_paths.items():
        for path_idx, (path, location) in enumerate(paths.items()):
            row_idx = location[0]
            col_idx = location[1]

            # make the subplot axis
            ax = fig.add_subplot(grid[row_idx, col_idx])
            for tick_type in ('major', 'minor'):
                ax.tick_params(
                    axis='both',
                    which=tick_type,
                    labelsize=tick_label_size,
                )
            ax.title.set_text(path)
            ax.title.set_fontsize(title_size)
            ax.set_xlim([time_vec[0], time_vec[-1]])

            # if last state in this port, add time ticks
            if (row_idx >= highest_row
                or path_idx >= len(ordered_paths[port_id]) - 1
            ):
                set_axes(ax, True)
                ax.set_xlabel('time (s)')
            else:
                set_axes(ax)
            ax.set_xlim([time_vec[0], time_vec[-1]])
            # save axis
            port_axes[path] = ax

    # plot the agents
    plotted_agents = []
    for time_idx, (time, time_data) in enumerate(data.items()):
        agents = time_data[agents_key]
        for agent_id, agent_data in agents.items():
            if agent_id not in plotted_agents:
                plotted_agents.append(agent_id)
                for port_schema_path in port_schema_paths:
                    agent_port_schema_path = (agents_key, agent_id) + port_schema_path
                    if agent_port_schema_path not in timeseries:
                        continue

                    series = timeseries[agent_port_schema_path]
                    if not isinstance(series[0], (float, int)):
                        continue
                    n_times = len(series)
                    plot_times = time_vec[time_idx:time_idx+n_times]

                    ax = port_axes[port_schema_path]
                    ax.plot(plot_times, series)

    # save figure
    fig_path = os.path.join(out_dir, filename)
    plt.subplots_adjust(wspace=0.2, hspace=0.2)
    plt.savefig(fig_path, bbox_inches='tight')


# timeseries functions
def agent_timeseries_from_data(data, agents_key='cells'):
    timeseries = {}
    for time, all_states in data.items():
        agent_data = all_states[agents_key]
        for agent_id, ports in agent_data.items():
            if agent_id not in timeseries:
                timeseries[agent_id] = {}
            for port_id, states in ports.items():
                if port_id not in timeseries[agent_id]:
                    timeseries[agent_id][port_id] = {}
                for state_id, state in states.items():
                    if state_id not in timeseries[agent_id][port_id]:
                        timeseries[agent_id][port_id][state_id] = []
                    timeseries[agent_id][port_id][state_id].append(state)
    return timeseries

def save_timeseries(timeseries, out_dir='out'):
    '''Save a timeseries as a CSV in out_dir'''
    flattened = flatten_timeseries(timeseries)
    rows = np.transpose(list(flattened.values())).tolist()
    with open(os.path.join(out_dir, 'simulation_data.csv'), 'w') as f:
        writer = csv.writer(f)
        writer.writerow(flattened.keys())
        writer.writerows(rows)

def load_timeseries(path_to_csv):
    '''Load a timeseries saved as a CSV using save_timeseries.

    The timeseries is returned in flattened form.
    '''
    with io.open(path_to_csv, 'r', newline='') as f:
        reader = csv.DictReader(f)
        timeseries = {}
        for row in reader:
            for header, elem in row.items():
                if elem == '':
                    elem = None
                if elem is not None:
                    elem = float(elem)
                timeseries.setdefault(header, []).append(elem)
    return timeseries

def timeseries_to_ndarrays(timeseries, keys=None):
    '''After filtering by keys, convert timeseries to dict of ndarrays

    Returns:
        dict: Mapping from timeseries variables to an ndarray of the
            variable values.
    '''
    if keys is None:
        keys = timeseries.keys()
    return {
        key: np.array(timeseries[key], dtype=np.float) for key in keys}

def _prepare_timeseries_for_comparison(
    timeseries1, timeseries2, keys=None,
    required_frac_checked=0.9,
):
    '''Prepare two timeseries for comparison

    Arguments:
        timeseries1: One timeseries. Must be flattened and include times
            under the 'time' key.
        timeseries2: The other timeseries. Same requirements as
            timeseries1.
        keys: Keys of the timeseries whose values will be checked for
            correlation. If not specified, all keys present in both
            timeseries are used.
        required_frac_checked: The required fraction of timepoints in a
            timeseries that must be checked. If this requirement is not
            satisfied, which might occur if the two timeseries share few
            timepoints, the test wll fail.

    Returns:
        A tuple of an ndarray for each of the two timeseries and a list of
        the keys for the rows of the arrays. Each ndarray has a row for
        each key, in the order of keys. The ndarrays have only the
        columns corresponding to the timepoints common to both
        timeseries.

    Raises:
        AssertionError: If a correlation is strictly below the
            threshold or if too few timepoints are common to both
            timeseries.
    '''
    if 'time' not in timeseries1 or 'time' not in timeseries2:
        raise AssertionError('Both timeseries must have key "time"')
    if keys is None:
        keys = set(timeseries1.keys()) & set(timeseries2.keys())
    else:
        if 'time' not in keys:
            keys.append('time')
    keys = list(keys)
    time_index = keys.index('time')
    shared_times = set(timeseries1['time']) & set(timeseries2['time'])
    frac_timepoints_checked = (
        len(shared_times)
        / min(len(timeseries1['time']), len(timeseries2['time']))
    )
    if frac_timepoints_checked < required_frac_checked:
        raise AssertionError(
            'The timeseries share too few timepoints: '
            '{} < {}'.format(
                frac_timepoints_checked, required_frac_checked)
        )
    masked = []
    for ts in (timeseries1, timeseries2):
        arrays_dict = timeseries_to_ndarrays(ts, keys)
        arrays_dict_shared_times = {}
        for key, array in arrays_dict.items():
            # Filters out times after data ends
            times_for_array = arrays_dict['time'][:len(array)]
            arrays_dict_shared_times[key] = array[
                np.isin(times_for_array, list(shared_times))]
        masked.append(arrays_dict_shared_times)
    return (
        masked[0],
        masked[1],
        keys,
    )

def assert_timeseries_correlated(
    timeseries1, timeseries2, keys=None,
    default_threshold=(1 - 1e-10), thresholds={},
    required_frac_checked=0.9,
):
    '''Check that two timeseries are correlated.

    Uses a Pearson correlation coefficient. Only the data from
    timepoints common to both timeseries are compared.

    Arguments:
        timeseries1: One timeseries. Must be flattened and include times
            under the 'time' key.
        timeseries2: The other timeseries. Same requirements as
            timeseries1.
        keys: Keys of the timeseries whose values will be checked for
            correlation. If not specified, all keys present in both
            timeseries are used.
        default_threshold: The threshold correlation coefficient to use
            when a threshold is not specified in thresholds.
        thresholds: Dictionary of key-value pairs where the key is a key
            in both timeseries and the value is the threshold
            correlation coefficient to use when checking that key
        required_frac_checked: The required fraction of timepoints in a
            timeseries that must be checked. If this requirement is not
            satisfied, which might occur if the two timeseries share few
            timepoints, the test wll fail. This is also the fraction of
            timepoints for each variable that must be non-nan in both
            timeseries. Note that the denominator of this fraction is
            the number of shared timepoints that are non-nan in either
            of the timeseries.

    Raises:
        AssertionError: If a correlation is strictly below the
            threshold or if too few timepoints are common to both
            timeseries.
    '''
    arrays1, arrays2, keys = _prepare_timeseries_for_comparison(
        timeseries1, timeseries2, keys, required_frac_checked)
    for key in keys:
        both_nan = np.isnan(arrays1[key]) & np.isnan(arrays2[key])
        valid_indices = ~(
            np.isnan(arrays1[key]) | np.isnan(arrays2[key]))
        frac_checked = valid_indices.sum() / (~both_nan).sum()
        if frac_checked < required_frac_checked:
            raise AssertionError(
                'Timeseries share too few non-nan values for variable '
                '{}: {} < {}'.format(
                    key, frac_checked, required_frac_checked
                )
            )
        corrcoef = np.corrcoef(
            arrays1[key][valid_indices],
            arrays2[key][valid_indices],
        )[0][1]
        threshold = thresholds.get(key, default_threshold)
        if corrcoef < threshold:
            raise AssertionError(
                'The correlation coefficient for '
                '{} is too small: {} < {}'.format(
                    key, corrcoef, threshold)
            )

def assert_timeseries_close(
    timeseries1, timeseries2, keys=None,
    default_tolerance=(1 - 1e-10), tolerances={},
    required_frac_checked=0.9,
):
    '''Check that two timeseries are similar.

    Ensures that each pair of data points between the two timeseries are
    within a tolerance of each other, after filtering out timepoints not
    common to both timeseries.

    Arguments:
        timeseries1: One timeseries. Must be flattened and include times
            under the 'time' key.
        timeseries2: The other timeseries. Same requirements as
            timeseries1.
        keys: Keys of the timeseries whose values will be checked for
            correlation. If not specified, all keys present in both
            timeseries are used.
        default_tolerance: The tolerance to use when not specified in
            tolerances.
        tolerances: Dictionary of key-value pairs where the key is a key
            in both timeseries and the value is the tolerance to use
            when checking that key.
        required_frac_checked: The required fraction of timepoints in a
            timeseries that must be checked. If this requirement is not
            satisfied, which might occur if the two timeseries share few
            timepoints, the test wll fail.

    Raises:
        AssertionError: If a pair of data points have a difference
            strictly above the tolerance threshold or if too few
            timepoints are common to both timeseries.
    '''
    arrays1, arrays2, keys = _prepare_timeseries_for_comparison(
        timeseries1, timeseries2, keys, required_frac_checked)
    for key in keys:
        tolerance = tolerances.get(key, default_tolerance)
        close_mask = np.isclose(arrays1[key], arrays2[key],
            atol=tolerance, equal_nan=True)
        if not np.all(close_mask):
            print('Timeseries 1:', arrays1[key][~close_mask])
            print('Timeseries 2:', arrays2[key][~close_mask])
            raise AssertionError(
                'The data for {} differed by more than {}'.format(
                    key, tolerance)
            )


# TESTS
class ToyLinearGrowthDeathProcess(Process):

    name = 'toy_linear_growth_death'

    GROWTH_RATE = 1.0
    THRESHOLD = 6.0

    def __init__(self, initial_parameters={}):
        self.targets = initial_parameters.get('targets')
        super(ToyLinearGrowthDeathProcess, self).__init__(initial_parameters)

    def ports_schema(self):
        return {
            'global': {
                'mass': {
                    '_default': 1.0,
                    '_emit': True}},
            'targets': {
                target: {
                    '_default': None}
                for target in self.targets}}

    def next_update(self, timestep, states):
        mass = states['global']['mass']
        mass_grown = (
            ToyLinearGrowthDeathProcess.GROWTH_RATE * timestep)
        update = {
            'global': {'mass': mass_grown},
        }
        if mass > ToyLinearGrowthDeathProcess.THRESHOLD:
            update['global'] = {
                '_delete': [(target,) for target in self.targets]}

        return update


class TestSimulateProcess:

    def test_process_deletion(self):
        '''Check that processes are successfully deleted'''
        process = ToyLinearGrowthDeathProcess({'targets': ['process']})
        settings = {
            'emit_step': 1,
            'topology': {
                'global': ('global',),
                'targets': tuple()}}

        timeseries = simulate_process(process, settings)
        expected_masses = [
            # Mass stops increasing the iteration after mass > 5 because
            # cell dies
            1.0, 2.0, 3.0, 4.0, 5.0, 6.0, 7.0, 7.0, 7.0, 7.0, 7.0]
        masses = timeseries['global']['mass']
        assert masses == expected_masses


# toy processes
class ToyMetabolism(Process):
    name = 'toy_metabolism'

    def __init__(self, initial_parameters={}):
        parameters = {'mass_conversion_rate': 1}
        parameters.update(initial_parameters)
        super(ToyMetabolism, self).__init__(parameters)

    def ports_schema(self):
        ports = {
            'pool': ['GLC', 'MASS']}
        return {
            port_id: {
                key: {
                    '_default': 0.0,
                    '_emit': True}
                for key in keys}
            for port_id, keys in ports.items()}

    def next_update(self, timestep, states):
        update = {}
        glucose_required = timestep / self.parameters['mass_conversion_rate']
        if states['pool']['GLC'] >= glucose_required:
            update = {
                'pool': {
                    'GLC': -2,
                    'MASS': 1}}

        return update

class ToyTransport(Process):
    name = 'toy_transport'

    def __init__(self, initial_parameters={}):
        parameters = {'intake_rate': 2}
        parameters.update(initial_parameters)
        super(ToyTransport, self).__init__(parameters)

    def ports_schema(self):
        ports = {
            'external': ['GLC'],
            'internal': ['GLC']}
        return {
            port_id: {
                key: {
                    '_default': 0.0,
                    '_emit': True}
                for key in keys}
            for port_id, keys in ports.items()}

    def next_update(self, timestep, states):
        update = {}
        intake = timestep * self.parameters['intake_rate']
        if states['external']['GLC'] >= intake:
            update = {
                'external': {'GLC': -2, 'MASS': 1},
                'internal': {'GLC': 2}}

        return update

class ToyDeriveVolume(Deriver):
    name = 'toy_derive_volume'

    def __init__(self, initial_parameters={}):
        parameters = {}
        super(ToyDeriveVolume, self).__init__(parameters)

    def ports_schema(self):
        ports = {
            'compartment': ['MASS', 'DENSITY', 'VOLUME']}
        return {
            port_id: {
                key: {
                    '_updater': 'set' if key == 'VOLUME' else 'accumulate',
                    '_default': 0.0,
                    '_emit': True}
                for key in keys}
            for port_id, keys in ports.items()}

    def next_update(self, timestep, states):
        volume = states['compartment']['MASS'] / states['compartment']['DENSITY']
        update = {
            'compartment': {'VOLUME': volume}}

        return update

class ToyDeath(Process):
    name = 'toy_death'

    def __init__(self, initial_parameters={}):
        self.targets = initial_parameters.get('targets', [])
        super(ToyDeath, self).__init__({})

    def ports_schema(self):
        return {
            'compartment': {
                'VOLUME': {
                    '_default': 0.0,
                    '_emit': True}},
            'global': {
                target: {
                    '_default': None}
                for target in self.targets}}

    def next_update(self, timestep, states):
        volume = states['compartment']['VOLUME']
        update = {}

        if volume > 1.0:
            # kill the cell
            update = {
                'global': {
                    '_delete': [
                        (target,)
                        for target in self.targets]}}

        return update

class ToyCompartment(Generator):
    '''
    a toy compartment for testing

    '''
    def __init__(self, config):
        self.config = config

    def generate_processes(self, config):
        return {
            'metabolism': ToyMetabolism(
                {'mass_conversion_rate': 0.5}), # example of overriding default parameters
            'transport': ToyTransport(),
            'death': ToyDeath({'targets': [
                'metabolism',
                'transport']}),
            'external_volume': ToyDeriveVolume(),
            'internal_volume': ToyDeriveVolume()
        }

    def generate_topology(self, config):
        return{
            'metabolism': {
                'pool': ('cytoplasm',)},
            'transport': {
                'external': ('periplasm',),
                'internal': ('cytoplasm',)},
            'death': {
                'global': tuple(),
                'compartment': ('cytoplasm',)},
            'external_volume': {
                'compartment': ('periplasm',)},
            'internal_volume': {
                'compartment': ('cytoplasm',)}}


def test_compartment():
    toy_compartment = ToyCompartment({})
    settings = {
        'total_time': 10,
        'initial_state': {
            'periplasm': {
                'GLC': 20,
                'MASS': 100,
                'DENSITY': 10},
            'cytoplasm': {
                'GLC': 0,
                'MASS': 3,
                'DENSITY': 10}}}
    return simulate_compartment_in_experiment(toy_compartment, settings)


if __name__ == '__main__':
    TestSimulateProcess().test_process_deletion()
    timeseries = test_compartment()
    print(timeseries)<|MERGE_RESOLUTION|>--- conflicted
+++ resolved
@@ -76,11 +76,8 @@
         environment_config=None,
         initial_state=None,
         settings=None,
-<<<<<<< HEAD
         initial_agent_state=None,
-=======
         invoke=None
->>>>>>> 130b2fdd
 ):
     if settings is None:
         settings = {}
