--- conflicted
+++ resolved
@@ -302,13 +302,10 @@
                 for key, child in self.inner.items()
                 if condition(child)}
         else:
-<<<<<<< HEAD
             if self.subschema:
                 return {}
-=======
-            if self.units:
+            elif self.units:
                 return self.value * self.units
->>>>>>> 9ec54f4f
             else:
                 return self.value
 
@@ -912,10 +909,7 @@
         while self.local_time < time:
             self.update(interval)
 
-<<<<<<< HEAD
-
-=======
->>>>>>> 9ec54f4f
+
 def test_recursive_store():
     environment_config = {
         'environment': {
