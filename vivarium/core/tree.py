from __future__ import absolute_import, division, print_function

import copy
import uuid
import random
import datetime

import numpy as np
import logging as log

import pprint
pretty=pprint.PrettyPrinter(indent=2)
def pp(x):
    pretty.pprint(x)

from vivarium.core.process import (
    Process,
    divider_library)
from vivarium.utils.dict_utils import merge_dicts, deep_merge, deep_merge_check
from vivarium.core.emitter import get_emitter

# processes
from vivarium.processes.derive_globals import DeriveGlobals, AVOGADRO
from vivarium.processes.derive_counts import DeriveCounts
from vivarium.processes.derive_concentrations import DeriveConcentrations
from vivarium.processes.tree_mass import TreeMass

deriver_library = {
    'mmol_to_counts': DeriveCounts,
    'counts_to_mmol': DeriveConcentrations,
    'mass': TreeMass,
    'globals': DeriveGlobals,
}


def key_for_value(d, looking):
    found = None
    for key, value in d.items():
        if looking == value:
            found = key
            break
    return found


def get_in(d, path):
    if path:
        head = path[0]
        if head in d:
            return get_in(d[head], path[1:])
    else:
        return d


def assoc_in(d, path, value):
    if path:
        return dict(d, **{path[0]: assoc_in(d.get(path[0], {}), path[1:], value)})
    else:
        return value


def assoc_path(d, path, value):
    if path:
        head = path[0]
        if len(path) == 1:
            d[head] = value
        else:
            if head not in d:
                d[head] = {}
            assoc_path(d[head], path[1:], value)
    else:
        value


def update_in(d, path, f):
    if path:
        head = path[0]
        if len(path) == 1:
            d[head] = f(d.get(head, None))
        else:
            if not head in d:
                d[head] = {}
            update_in(d[head], path[1:], f)


def dissoc(d, removing):
    return {
        key: value
        for key, value in d.items()
        if not key in removing}
        

def select_keys(d, keys):
    return {
        key: d.get(key)
        for key in keys}


DEFAULT_TIMESTEP = 1.0

INFINITY = float('inf')
VERBOSE = False

class topologyError(Exception):
    pass

def npize(d):
    ''' Turn a dict into an ordered set of keys and values. '''

    ordered = [[key, value] for key, value in d.items()]
    keys = [key for key, _ in ordered]
    values = np.array([value for _, value in ordered], np.float64)

    return keys, values

## updater functions
# these function take in a variable key, the entire store's dict,
# the variable's current value, the variable's current update,
# and returns a new value, and other updates
def update_accumulate(current_value, new_value):
    return current_value + new_value

def update_set(current_value, new_value):
    return new_value

def update_merge(current_value, new_value):
    # merge dicts, with new_value replacing any shared keys with current_value
    update = current_value.copy()
    for k, v in current_value.items():
        new = new_value.get(k)
        if isinstance(new, dict):
            update[k] = deep_merge(dict(v), new)
        else:
            update[k] = new
    return update

updater_library = {
    'accumulate': update_accumulate,
    'set': update_set,
    'merge': update_merge}



def schema_for(port, keys, initial_state, default=0.0, updater='accumulate'):
    return {
        key: {
            '_default': initial_state.get(
                port, {}).get(key, default),
            '_updater': updater}
        for key in keys}

def always_true(x):
    return True

def identity(y):
    return y


class Store(object):
    schema_keys = set([
        '_default',
        '_updater',
        '_divider',
        '_value',
        '_properties',
        '_emit',
        # '_units',
    ])

    def __init__(self, config, outer=None, source=None):
        self.outer = outer
        self.inner = {}
        self.subschema = {}
        self.properties = {}
        self.default = None
        self.updater = None
        self.value = None
        # self.units = None
        self.divider = None
        self.emit = False
        self.sources = {}

        self.apply_config(config, source)

    def check_default(self, new_default):
        if self.default is not None and new_default != self.default:
            print('_default schema conflict: {} and {}. selecting {}'.format(
                self.default, new_default, new_default))
        return new_default

    def check_value(self, new_value):
        if self.value is not None and new_value != self.value:
            raise Exception('_value schema conflict: {} and {}'.format(new_value, self.value))
        return new_value

    def apply_subschema_config(self, config, subschema_key):
        self.subschema = deep_merge(
            self.subschema,
            config.get(subschema_key, {}))
        return {
            key: value
            for key, value in config.items()
            if key != subschema_key}

    def apply_config(self, config, source=None):
        if '*' in config:
            config = self.apply_subschema_config(config, '*')

        if '_subschema' in config:
            if source:
                self.sources[source] = config['_subschema']
            config = self.apply_subschema_config(config, '_subschema')

        if self.schema_keys & config.keys():
            # self.units = config.get('_units', self.units)
            if '_default' in config:
                self.default = self.check_default(config.get('_default'))
            if '_value' in config:
                self.value = self.check_value(config.get('_value'))
<<<<<<< HEAD
            # elif self.value is None:
            #     self.value = self.default
=======
>>>>>>> 96477d12

            self.updater = config.get('_updater', self.updater or 'accumulate')
            if isinstance(self.updater, str):
                self.updater = updater_library[self.updater]
            self.divider = config.get('_divider', self.divider)
            if isinstance(self.divider, str):
                self.divider = divider_library[self.divider]
            if isinstance(self.divider, dict) and isinstance(self.divider['divider'], str):
                self.divider['divider'] = divider_library[self.divider['divider']]

            self.properties = deep_merge(
                self.properties,
                config.get('_properties', {}))

            self.emit = config.get('_emit', self.emit)

            if source:
                self.sources[source] = config

        else:
            self.value = None

            for key, child in config.items():
                if not key in self.inner:
                    self.inner[key] = Store(child, outer=self, source=source)
                else:
                    self.inner[key].apply_config(child, source=source)

    def get_updater(self, update):
        updater = self.updater
        if '_updater' in update:
            updater = update['_updater']
            if isinstance(updater, str):
                updater = updater_library[updater]
        return updater

    def get_config(self, sources=False):
        config = {}
        if self.properties:
            config['_properties'] = self.properties
        if self.subschema:
            config['_subschema'] = self.subschema
        if sources and self.sources:
            config['_sources'] = self.sources

        if self.inner:
            child_config = {
                key: child.get_config(sources)
                for key, child in self.inner.items()}
            config.update(child_config)
        else:
            config.update({
                '_default': self.default,
                '_value': self.value})
            if self.updater:
                config['_updater'] = self.updater
            if self.divider:
                config['_divider'] = self.divider
            # if self.units:
            #     config['_units'] = self.units
            if self.emit:
                config['_emit'] = self.emit

        return config

    def top(self):
        if self.outer:
            return self.outer.top()
        else:
            return self

    def path_for(self):
        if self.outer:
            key = key_for_value(self.outer.inner, self)
            above = self.outer.path_for()
            return above + (key,)
        else:
            return tuple()

    def get_value(self, condition=None, f=None):
        if self.inner:
            if condition is None:
                condition = always_true

            if f is None:
                f = identity

            return {
                key: f(child.get_value(condition, f))
                for key, child in self.inner.items()
                if condition(child)}
        else:
            if self.subschema:
                return {}
            # elif self.units:
            #     return self.value * self.units
            else:
                return self.value

    def get_path(self, path):
        if path:
            step = path[0]
            if step == '..':
                child = self.outer
            else:
                child = self.inner.get(step)

            if child:
                return child.get_path(path[1:])
            else:
                # TODO: more handling for bad paths?
                return None
        else:
            return self

    def get_paths(self, paths):
        return {
            key: self.get_path(path)
            for key, path in paths.items()}

    def get_values(self, paths):
        return {
            key: self.get_in(path)
            for key, path in paths.items()}

    def get_in(self, path):
        return self.get_path(path).get_value()

    def get_template(self, template):
        '''
        Pass in a template dict with None for each value you want to
        retrieve from the tree!
        '''

        state = {}
        for key, value in template.items():
            child = self.inner[key]
            if value is None:
                state[key] = child.get_value()
            else:
                state[key] = child.get_template(value)
        return state

    def emit_data(self):
        data = {}
        if self.inner:
            for key, child in self.inner.items():
                child_data = child.emit_data()
                if child_data is not None or child_data == 0:
                    data[key] = child_data
            return data
        else:
            if self.emit:
                if isinstance(self.value, Process):
                    return self.value.pull_data()
                else:
                    return self.value

    def delete_path(self, path):
        if not path:
            self.inner = {}
            self.value = None
            return self
        else:
            target = self.get_path(path[:-1])
            remove = path[-1]
            if remove in target.inner:
                lost = target.inner[remove]
                del target.inner[remove]
                return lost

    def divide_value(self):
        if self.divider:
            # divider is either a function or a dict with topology
            if isinstance(self.divider, dict):
                divider = self.divider['divider']
                topology = self.divider['topology']
                state = self.outer.get_values(topology)
                return divider(self.value, state)
            else:
                return self.divider(self.value)
        elif self.inner:
            daughters = [{}, {}]
            for key, child in self.inner.items():
                division = child.divide_value()
                if division:
                    for daughter, divide in zip(daughters, division):
                        daughter[key] = divide
            return daughters

    def reduce(self, reducer, initial=None):
        value = initial
        for path, node in self.depth():
            value = reducer(value, path, node)
        return value

    def reduce_to(self, path, reducer, initial=None):
        value = self.reduce(reducer, initial)
        update = assoc_path({}, path, value)
        self.apply_update(update)

    def set_value(self, value):
        if self.inner or self.subschema:
            for child, child_value in value.items():
                if not child in self.inner:
                    if self.subschema:
                        self.inner[child] = Store(self.subschema, self)
                    else:
                        pass

                        # TODO: continue to ignore extra keys?
                        # print("setting value that doesn't exist in tree {} {}".format(
                        #     child, child_value))

                if child in self.inner:
                    self.inner[child].set_value(child_value)
        else:
            self.value = value

    def apply_defaults(self):
        if self.inner:
            for child in self.inner.values():
                child.apply_defaults()
        else:
            if self.value is None:
                self.value = self.default

    def apply_update(self, update):
        if self.inner or self.subschema:
            topology_updates = {}

            if '_delete' in update:
                # delete a list of paths
                for path in update['_delete']:
                    self.delete_path(path)

                update = dissoc(update, ['_delete'])

            if '_generate' in update:
                # generate a list of new compartments
                for generate in update['_generate']:
                    self.generate(
                        generate['path'],
                        generate['processes'],
                        generate['topology'],
                        generate['initial_state'])
                    assoc_path(
                        topology_updates,
                        generate['path'],
                        generate['topology'])
                self.apply_subschemas()
                self.apply_defaults()

                update = dissoc(update, '_generate')

            if '_divide' in update:
                # use dividers to find initial states for daughters
                divide = update['_divide']
                mother = divide['mother']
                daughters = divide['daughters']
                initial_state = self.inner[mother].get_value(
                    condition=lambda child: not(isinstance(child.value, Process)),
                    f=lambda child: copy.deepcopy(child))
                states = self.inner[mother].divide_value()

                for daughter, state in zip(daughters, states):
                    daughter_id = daughter['daughter']

                    # use initial state as default, merge in divided values
                    initial_state = deep_merge(
                        initial_state,
                        state)

                    self.generate(
                        daughter['path'],
                        daughter['processes'],
                        daughter['topology'],
                        daughter['initial_state'])
                    assoc_path(
                        topology_updates,
                        daughter['path'],
                        daughter['topology'])

                    self.apply_subschemas()
                    self.inner[daughter_id].set_value(initial_state)
                    self.apply_defaults()
                self.delete_path((mother,))

                update = dissoc(update, '_divide')

            for key, value in update.items():
                if key in self.inner:
                    child = self.inner[key]
                    inner_updates = child.apply_update(value)
                    if inner_updates:
                        topology_updates = deep_merge(
                            topology_updates,
                            {key: inner_updates})
                elif self.subschema:
                    self.inner[key] = Store(self.subschema, self)
                    self.inner[key].set_value(value)
                    self.inner[key].apply_defaults()

            return topology_updates

        else:
            if isinstance(update, dict) and '_reduce' in update:
                reduction = update['_reduce']
                top = self.get_path(reduction.get('from'))
                update = top.reduce(
                    reduction['reducer'],
                    initial=reduction['initial'])

            updater = self.updater
            if isinstance(update, dict) and self.schema_keys & update.keys():
                if '_updater' in update:
                    updater = self.get_updater(update)
                    update = update.get('_value', self.default)

            # if self.units:
            #     units_value = updater(self.value * self.units, update)
            #     self.value = units_value.to(self.units).magnitude
            # else:
            self.value = updater(self.value, update)

    def child_value(self, key):
        if key in self.inner:
            return self.inner[key].get_value()

    def state_for(self, path, keys):
        state = self.get_path(path)
        if state is None:
            return {}
        elif keys and keys[0] == '*':
            return state.get_value()
        else:
            return {
                key: state.child_value(key)
                for key in keys}

    def depth(self, path=()):
        base = [(path, self)]
        for key, child in self.inner.items():
            down = tuple(path + (key,))
            base += child.depth(down)
        return base

    def processes(self, path=()):
        return {
            path: state
            for path, state in self.depth()
            if state.value and isinstance(state.value, Process)}

    def establish_path(self, path, config, initial=None, source=None):
        if len(path) > 0:
            path_step = path[0]
            remaining = path[1:]

            if path_step == '..':
                if not self.outer:
                    raise Exception('outer does not exist for path: {}'.format(path))
                return self.outer.establish_path(
                    remaining, config,
                    initial=initial.get('..') if initial and isinstance(
                        initial, dict) else None,
                    source=source)

            else:
                if not path_step in self.inner:
                    self.inner[path_step] = Store({}, outer=self, source=source)
                return self.inner[path_step].establish_path(
                    remaining, config,
                    initial=initial.get(path_step) if initial and isinstance(
                        initial, dict) else None,
                    source=source)

        else:
            self.apply_config(config, source=source)
            if initial:
                self.value = initial
            return self

    def apply_subschema(self, subschema=None):
        if subschema is None:
            subschema = self.subschema
        for child_key, child in self.inner.items():
            child.apply_config(subschema)

    def apply_subschemas(self):
        if self.subschema:
            self.apply_subschema()
        for child in self.inner.values():
            child.apply_subschemas()

    def update_subschema(self, path, subschema):
        target = self.get_path(path)
        if target.subschema is None:
            target.subschema = subschema
        else:
            target.subschema = deep_merge(
                target.subschema,
                subschema)
        return target

    def generate_paths(self, processes, topology, initial_state):
        for key, subprocess in processes.items():
            subtopology = topology[key]
            if isinstance(subprocess, Process):
                process_state = Store({
                    '_value': subprocess,
                    '_updater': 'set'}, outer=self)
                self.inner[key] = process_state
                for port, targets in subprocess.ports_schema().items():
                    path = subtopology[port]
                    if path:
                        initial = get_in(initial_state, path)
                        for target, schema in targets.items():
                            source = self.path_for() + (key,)
                            if target == '*':
                                glob = self.establish_path(
                                    path, {
                                        '_subschema': schema},
                                    source=source)
                                glob.apply_subschema()
                                glob.apply_defaults()
                            else:
                                subpath = tuple(path) + (target,)
                                self.establish_path(
                                    subpath,
                                    schema,
                                    initial=initial.get(
                                        target) if initial and isinstance(
                                            initial, dict) else None,
                                    source=source)
            else:
                if not key in self.inner:
                    self.inner[key] = Store({}, outer=self)
                substate = initial_state.get(key, {})
                self.inner[key].generate_paths(
                    subprocess,
                    subtopology,
                    substate)

    def generate(self, path, processes, topology, initial_state):
        target = self.establish_path(path, {})
        target.generate_paths(processes, topology, initial_state)
        target.set_value(initial_state)
        target.apply_defaults()


def generate_derivers(processes, topology):
    deriver_processes = {}
    deriver_topology = {}
    for process_key, node in processes.items():
        subtopology = topology[process_key]
        if isinstance(node, Process):
            for deriver_key, config in node.derivers().items():
                if deriver_key not in deriver_processes:
                    # generate deriver process
                    deriver_config = config.get('config', {})
                    generate = config['deriver']
                    if isinstance(generate, str):
                        generate = deriver_library[generate]

                    deriver = generate(deriver_config)
                    deriver_processes[deriver_key] = deriver

                    # generate deriver topology
                    deriver_topology[deriver_key] = {}
                    for target, source in config.get('port_mapping', {}).items():
                        path = subtopology[source]
                        deriver_topology[deriver_key][target] = path
        else:
            subderivers = generate_derivers(node, subtopology)
            deriver_processes[process_key] = subderivers['processes']
            deriver_topology[process_key] = subderivers['topology']
    return {
        'processes': deriver_processes,
        'topology': deriver_topology}


class Compartment(object):
    def __init__(self, config):
        self.config = config

    def generate_processes(self, config):
        return {}

    def generate_topology(self, config):
        return {}

    def generate(self, config=None, path=tuple()):
        if config is None:
            config = {}

        processes = self.generate_processes(config)
        topology = self.generate_topology(config)

        # add derivers
        derivers = generate_derivers(processes, topology)
        processes = deep_merge(processes, derivers['processes'])
        topology = deep_merge(topology, derivers['topology'])

        return {
            'processes': assoc_in({}, path, processes),
            'topology': assoc_in({}, path, topology)}


def generate_state(processes, topology, initial_state):
    state = Store({})
    state.generate_paths(processes, topology, initial_state)
    state.set_value(initial_state)
    state.apply_defaults()

    return state


def normalize_path(path):
    progress = []
    for step in path:
        if step == '..' and len(progress) > 0:
            progress = progress[:-1]
        else:
            progress.append(step)
    return progress


def timestamp(dt=None):
    if not dt:
        dt = datetime.datetime.now()

    return "%04d%02d%02d.%02d%02d%02d" % (
        dt.year, dt.month, dt.day,
        dt.hour, dt.minute, dt.second)


class Experiment(object):
    def __init__(self, config):
        self.config = config
        self.experiment_id = config.get('experiment_id', uuid.uuid1())
        self.description = config.get('description','')
        self.processes = config['processes']
        self.topology = config['topology']
        self.initial_state = config['initial_state']

        self.state = generate_state(
            self.processes,
            self.topology,
            self.initial_state)

        emitter_config = config.get('emitter', {})
        emitter_config['experiment_id'] = self.experiment_id
        self.emitter = get_emitter(emitter_config)

        self.local_time = 0.0

        # run the derivers
        self.send_updates([])

        # run emitter
        self.emit_configuration()
        self.emit_data()

        print('experiment {}'.format(self.experiment_id))

        print('\nPROCESSES:')
        pp(self.processes)

        print('\nTOPOLOGY:')
        pp(self.topology)

        print('\nSTATE:')
        pp(self.state.get_value())

        # print('\nCONFIG:')
        # pp(self.state.get_config())

    def emit_configuration(self):
        data = {
            'time_created': timestamp(),
            'experiment_id': self.experiment_id,
            'description': self.description,
            'processes': self.processes,
            'topology': self.topology,
            'state': self.state.get_config()}
        emit_config = {
            'table': 'configuration',
            'data': data}
        self.emitter.emit(emit_config)

    def absolute_update(self, path, new_update):
        absolute = {}
        for port, update in new_update.items():
            topology = get_in(self.topology, path + (port,))
            if topology is not None:
                state_path = path[:-1] + topology
                normal_path = normalize_path(state_path)
                assoc_path(absolute, normal_path, update)
        return absolute

    def process_update(self, path, state, interval):
        process = state.value
        process_topology = get_in(self.topology, path)
        ports = process.find_states(state.outer, process_topology)
        update = process.next_update(interval, ports)
        absolute = self.absolute_update(path, update)
        return absolute

    def apply_update(self, update):
        topology_updates = self.state.apply_update(update)
        if topology_updates:
            # print('topology updates for update {}: {}'.format(update, topology_updates))
            self.topology = deep_merge(self.topology, topology_updates)

    def run_derivers(self, derivers):
        for path, deriver in derivers.items():
            # timestep shouldn't influence derivers
            update = self.process_update(path, deriver, 0)
            self.apply_update(update)

    def emit_data(self):
        data = self.state.emit_data()
        data.update({
            'time': self.local_time})
        emit_config = {
            'table': 'history',
            'data': data}
        self.emitter.emit(emit_config)

    def send_updates(self, updates, derivers=None):
        for update in updates:
            self.apply_update(update)
        if derivers is None:
            derivers = {
                path: state
                for path, state in self.state.depth()
                if state.value is not None and isinstance(state.value, Process) and state.value.is_deriver()}
        self.run_derivers(derivers)

    def update(self, timestep):
        ''' Run each process for the given time step and update the related states. '''

        time = 0

        def empty_front(t):
            return {
                'time': t,
                'update': {}}

        # keep track of which processes have simulated until when
        front = {}

        while time < timestep:
            full_step = INFINITY

            if VERBOSE:
                for state_id in self.states:
                    print('{}: {}'.format(time, self.states[state_id].to_dict()))

            processes = {}
            derivers = {}
            for path, state in self.state.depth():
                if state.value is not None and isinstance(state.value, Process):
                    if state.value.is_deriver():
                        derivers[path] = state
                    else:
                        processes[path] = state

            front = {
                path: process
                for path, process in front.items()
                if path in processes}

            for path, state in processes.items():
                if not path in front:
                    front[path] = empty_front(time)
                process_time = front[path]['time']

                if process_time <= time:
                    process = state.value
                    future = min(process_time + process.local_timestep(), timestep)
                    interval = future - process_time
                    update = self.process_update(path, state, interval)

                    if interval < full_step:
                        full_step = interval
                    front[path]['time'] = future
                    front[path]['update'] = update

            if full_step == INFINITY:
                # no processes ran, jump to next process
                next_event = timestep
                for process_name in front.keys():
                    if front[path]['time'] < next_event:
                        next_event = front[path]['time']
                time = next_event
            else:
                # at least one process ran, apply updates and continue
                future = time + full_step

                updates = []
                for path, advance in front.items():
                    if advance['time'] <= future:
                        new_update = advance['update']
                        new_update['_path'] = path
                        updates.append(new_update)
                        advance['update'] = {}

                self.send_updates(updates, derivers)

                time = future

        for process_name, advance in front.items():
            assert advance['time'] == time == timestep
            assert len(advance['update']) == 0

        self.local_time += timestep

        # run emitters
        self.emit_data()

    def update_interval(self, time, interval):
        while self.local_time < time:
            self.update(interval)


def test_recursive_store():
    environment_config = {
        'environment': {
            'temperature': {
                '_default': 0.0,
                '_updater': 'accumulate'},
            'fields': {
                (0, 1): {
                    'enzymeX': {
                        '_default': 0.0,
                        '_updater': 'set'},
                    'enzymeY': {
                        '_default': 0.0,
                        '_updater': 'set'}},
                (0, 2): {
                    'enzymeX': {
                        '_default': 0.0,
                        '_updater': 'set'},
                    'enzymeY': {
                        '_default': 0.0,
                        '_updater': 'set'}}},
            'agents': {
                '1': {
                    'location': {
                        '_default': (0, 0),
                        '_updater': 'set'},
                    'boundary': {
                        'external': {
                            '_default': 0.0,
                            '_updater': 'set'},
                        'internal': {
                            '_default': 0.0,
                            '_updater': 'set'}},
                    'transcripts': {
                        'flhDC': {
                            '_default': 0,
                            '_updater': 'accumulate'},
                        'fliA': {
                            '_default': 0,
                            '_updater': 'accumulate'}},
                    'proteins': {
                        'ribosome': {
                            '_default': 0,
                            '_updater': 'set'},
                        'flagella': {
                            '_default': 0,
                            '_updater': 'accumulate'}}},
                '2': {
                    'location': {
                        '_default': (0, 0),
                        '_updater': 'set'},
                    'boundary': {
                        'external': {
                            '_default': 0.0,
                            '_updater': 'set'},
                        'internal': {
                            '_default': 0.0,
                            '_updater': 'set'}},
                    'transcripts': {
                        'flhDC': {
                            '_default': 0,
                            '_updater': 'accumulate'},
                        'fliA': {
                            '_default': 0,
                            '_updater': 'accumulate'}},
                    'proteins': {
                        'ribosome': {
                            '_default': 0,
                            '_updater': 'set'},
                        'flagella': {
                            '_default': 0,
                            '_updater': 'accumulate'}}}}}}

    state = Store(environment_config)
    state.apply_update({})
    state.state_for(['environment'], ['temperature'])

    import ipdb; ipdb.set_trace()

def test_in():
    blank = {}
    path = ['where', 'are', 'we']
    assoc_path(blank, path, 5)
    print(blank)
    print(get_in(blank, path))
    update_in(blank, path, lambda x: x + 6)
    print(blank)


def test_timescales():
    class Slow(Process):
        def __init__(self):
            self.timestep = 3.0
            self.ports = {
                'state': ['base']}

        def local_timestep(self):
            return self.timestep

        def next_update(self, timestep, states):
            base = states['state']['base']
            next_base = timestep * base * 0.1

            return {
                'state': {'base': next_base}}

    class Fast(Process):
        def __init__(self):
            self.timestep = 0.1
            self.ports = {
                'state': ['base', 'motion']}

        def local_timestep(self):
            return self.timestep

        def next_update(self, timestep, states):
            base = states['state']['base']
            motion = timestep * base * 0.001

            return {
                'state': {'motion': motion}}

    processes = {
        'slow': Slow(),
        'fast': Fast()}

    states = {
        'state': {
            'base': 1.0,
            'motion': 0.0}}

    topology = {
        'slow': {'state': ('state',)},
        'fast': {'state': ('state',)}}

    emitter = {'type': 'null'}
    experiment = Experiment({
        'processes': processes,
        'topology': topology,
        'emitter': emitter,
        'initial_state': states})

    experiment.update(10.0)



if __name__ == '__main__':
    test_recursive_store()
    test_in()
    test_timescales()<|MERGE_RESOLUTION|>--- conflicted
+++ resolved
@@ -216,11 +216,6 @@
                 self.default = self.check_default(config.get('_default'))
             if '_value' in config:
                 self.value = self.check_value(config.get('_value'))
-<<<<<<< HEAD
-            # elif self.value is None:
-            #     self.value = self.default
-=======
->>>>>>> 96477d12
 
             self.updater = config.get('_updater', self.updater or 'accumulate')
             if isinstance(self.updater, str):
