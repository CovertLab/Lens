from __future__ import absolute_import, division, print_function

import os
import copy
import random
import datetime

import numpy as np
import logging as log

import pprint
pretty=pprint.PrettyPrinter(indent=2)

def pp(x):
    pretty.pprint(x)

def pf(x):
    return pretty.pformat(x)

from vivarium.library.units import Quantity
from vivarium.library.dict_utils import merge_dicts, deep_merge, deep_merge_check
from vivarium.core.emitter import get_emitter
from vivarium.core.process import Process
from vivarium.core.repository import (
    divider_library,
    updater_library,
    deriver_library,
    serializer_library,
)


INFINITY = float('inf')
VERBOSE = False

log.basicConfig(level=os.environ.get("LOGLEVEL", log.WARNING))


# Store
def key_for_value(d, looking):
    found = None
    for key, value in d.items():
        if looking == value:
            found = key
            break
    return found


def get_in(d, path):
    if path:
        head = path[0]
        if head in d:
            return get_in(d[head], path[1:])
    else:
        return d


def assoc_in(d, path, value):
    if path:
        return dict(d, **{path[0]: assoc_in(d.get(path[0], {}), path[1:], value)})
    else:
        return value


def assoc_path(d, path, value):
    if path:
        head = path[0]
        if len(path) == 1:
            d[head] = value
        else:
            if head not in d:
                d[head] = {}
            assoc_path(d[head], path[1:], value)
    else:
        value


def update_in(d, path, f):
    if path:
        head = path[0]
        if len(path) == 1:
            d[head] = f(d.get(head, None))
        else:
            if not head in d:
                d[head] = {}
            update_in(d[head], path[1:], f)


def dissoc(d, removing):
    return {
        key: value
        for key, value in d.items()
        if key not in removing}


def without(d, removing):
    return {
        key: value
        for key, value in d.items()
        if key != removing}

def schema_for(port, keys, initial_state, default=0.0, updater='accumulate'):
    return {
        key: {
            '_default': initial_state.get(
                port, {}).get(key, default),
            '_updater': updater}
        for key in keys}


def always_true(x):
    return True


def identity(y):
    return y


class Store(object):
    schema_keys = set([
        '_default',
        '_updater',
        '_divider',
        '_value',
        '_properties',
        '_emit',
        '_serializer',
    ])

    def __init__(self, config, outer=None, source=None):
        self.outer = outer
        self.inner = {}
        self.subschema = {}
        self.subtopology = {}
        self.properties = {}
        self.default = None
        self.updater = None
        self.value = None
        self.units = None
        self.divider = None
        self.emit = False
        self.sources = {}
        self.deleted = False
        self.leaf = False
        self.serializer = None

        self.apply_config(config, source)

    def check_default(self, new_default):
        if self.default is not None and new_default != self.default:
            if new_default == 0 and self.default != 0:
                log.info('_default schema conflict: {} and {}. selecting {}'.format(
                    self.default, new_default, self.default))
                return self.default
            else:
                log.info('_default schema conflict: {} and {}. selecting {}'.format(
                    self.default, new_default, new_default))
        return new_default

    def check_value(self, new_value):
        if self.value is not None and new_value != self.value:
            raise Exception('_value schema conflict: {} and {}'.format(new_value, self.value))
        return new_value

    def merge_subtopology(self, subtopology):
        self.subtopology = deep_merge(self.subtopology, subtopology)

    def apply_subschema_config(self, subschema):
        self.subschema = deep_merge(
            self.subschema,
            subschema)

    def apply_config(self, config, source=None):
        '''
        Expand the tree by applying additional config.

        Special keys for the config are:
        * _default - Default value for this node.
        * _properties - An arbitrary map of keys to values. This can be used
            for any properties which exist outside of the operation of the
            tree (like mass or energy).
        * _updater - Which updater to use. Default is 'accumulate' which
            adds the new value to the existing value, but 'set' is common
            as well. You can also provide your own function here instead of
            a string key into the updater library.
        * _emit - whether or not to emit the values under this point in the tree.
        * _divider - What to do with this node when division happens.
            Default behavior is to leave it alone, but you can also pass
            'split' here, or a function of your choosing. If you need other
            values from the state you need to supply a dictionary here
            containing the updater and the topology for where the other
            state values are coming from. This has two keys:
            * divider - a function that takes the existing value and any
                values supplied from the adjoining topology.
            * topology - a mapping of keys to paths where the value for
                those keys will be found. This will be passed in as the second
                argument to the divider function.
        * _subschema/* - If this node was declared to house an unbounded set
            of related states, the schema for these states is held in this
            nodes subschema and applied whenever new subkeys are added here.
        * _subtopology - The subschema is informed by the subtopology to
            map the process perspective to the actual tree structure.
        '''


        if '*' in config:
            self.apply_subschema_config(config['*'])
            config = without(config, '*')

        if '_subschema' in config:
            if source:
                self.sources[source] = config['_subschema']
            self.apply_subschema_config(config['_subschema'])
            config = without(config, '_subschema')

        if '_subtopology' in config:
            self.merge_subtopology(config['_subtopology'])
            config = without(config, '_subtopology')

<<<<<<< HEAD
        if self.schema_keys & config.keys():
            if self.inner:
                raise Exception('trying to assign leaf values to a branch at: {}'.format(self.path_for()))
=======
        if self.schema_keys & set(config.keys()):
>>>>>>> 8495a46e
            self.leaf = True
            # self.units = config.get('_units', self.units)
            if '_serializer' in config:
                self.serializer = config['_serializer']
                if isinstance(self.serializer, str):
                    self.serializer = serializer_library[self.serializer]

            if '_default' in config:
                self.default = self.check_default(config.get('_default'))
                if isinstance(self.default, Quantity):
                    self.units = self.default.units
                if isinstance(self.default, np.ndarray):
                    self.serializer = self.serializer or serializer_library['numpy']

            if '_value' in config:
                self.value = self.check_value(config.get('_value'))
                if isinstance(self.value, Quantity):
                    self.units = self.value.units

            self.updater = config.get('_updater', self.updater or 'accumulate')
            if isinstance(self.updater, str):
                self.updater = updater_library[self.updater]
            self.divider = config.get('_divider', self.divider)
            if isinstance(self.divider, str):
                self.divider = divider_library[self.divider]
            if isinstance(self.divider, dict) and isinstance(self.divider['divider'], str):
                self.divider['divider'] = divider_library[self.divider['divider']]

            self.properties = deep_merge(
                self.properties,
                config.get('_properties', {}))

            self.emit = config.get('_emit', self.emit)

            if source:
                self.sources[source] = config

        else:
            if self.leaf and config:
                raise Exception('trying to assign create inner for leaf node: {}'.format(self.path_for()))

            self.value = None

            for key, child in config.items():
                if key not in self.inner:
                    self.inner[key] = Store(child, outer=self, source=source)
                else:
                    self.inner[key].apply_config(child, source=source)

    def get_updater(self, update):
        updater = self.updater
        if '_updater' in update:
            updater = update['_updater']
            if isinstance(updater, str):
                updater = updater_library[updater]
        return updater

    def get_config(self, sources=False):
        '''
        Assemble a dictionary representation of the config for this node.
        A desired property is that the node can be exactly recreated by
        applying the resulting config to an empty node again.
        '''

        config = {}
        if self.properties:
            config['_properties'] = self.properties
        if self.subschema:
            config['_subschema'] = self.subschema
        if self.subtopology:
            config['_subtopology'] = self.subtopology
        if sources and self.sources:
            config['_sources'] = self.sources

        if self.inner:
            child_config = {
                key: child.get_config(sources)
                for key, child in self.inner.items()}
            config.update(child_config)
        else:
            config.update({
                '_default': self.default,
                '_value': self.value})
            if self.updater:
                config['_updater'] = self.updater
            if self.divider:
                config['_divider'] = self.divider
            if self.units:
                config['_units'] = self.units
            if self.emit:
                config['_emit'] = self.emit

        return config

    def top(self):
        '''
        Find the top of this tree.
        '''

        if self.outer:
            return self.outer.top()
        else:
            return self

    def path_for(self):
        '''
        Find the path to this node.
        '''

        if self.outer:
            key = key_for_value(self.outer.inner, self)
            above = self.outer.path_for()
            return above + (key,)
        else:
            return tuple()

    def get_value(self, condition=None, f=None):
        '''
        Pull the values out of the tree in a structure symmetrical to the tree.
        '''

        if self.inner:
            if condition is None:
                condition = always_true

            if f is None:
                f = identity

            return {
                key: f(child.get_value(condition, f))
                for key, child in self.inner.items()
                if condition(child)}
        else:
            if self.subschema:
                return {}
            else:
                return self.value

    def get_path(self, path):
        '''
        Get the node at the given path relative to this node.
        '''

        if path:
            step = path[0]
            if step == '..':
                child = self.outer
            else:
                child = self.inner.get(step)

            if child:
                return child.get_path(path[1:])
            else:
                # TODO: more handling for bad paths?
                return None
        else:
            return self

    def get_paths(self, paths):
        return {
            key: self.get_path(path)
            for key, path in paths.items()}

    def get_values(self, paths):
        return {
            key: self.get_in(path)
            for key, path in paths.items()}

    def get_in(self, path):
        return self.get_path(path).get_value()

    def get_template(self, template):
        """
        Pass in a template dict with None for each value you want to
        retrieve from the tree!
        """

        state = {}
        for key, value in template.items():
            child = self.inner[key]
            if value is None:
                state[key] = child.get_value()
            else:
                state[key] = child.get_template(value)
        return state

    def emit_data(self):
        data = {}
        if self.inner:
            for key, child in self.inner.items():
                child_data = child.emit_data()
                if child_data is not None or child_data == 0:
                    data[key] = child_data
            return data
        else:
            if self.emit:
                if self.serializer:
                    return self.serializer.serialize(self.value)
                elif isinstance(self.value, Process):
                    return self.value.pull_data()
                else:
                    if self.units:
                        return self.value.to(self.units).magnitude
                    else:
                        return self.value

    def mark_deleted(self):
        '''
        When nodes are removed from the tree, they are marked as deleted
        in case something else has a reference to them.
        '''

        self.deleted = True
        if self.inner:
            for child in self.inner.values():
                child.mark_deleted()

    def delete_path(self, path):
        '''
        Delete the subtree at the given path.
        '''

        if not path:
            self.inner = {}
            self.value = None
            return self
        else:
            target = self.get_path(path[:-1])
            remove = path[-1]
            if remove in target.inner:
                lost = target.inner[remove]
                del target.inner[remove]
                lost.mark_deleted()
                return lost

    def divide_value(self):
        '''
        Apply the divider for each node to the value in that node to
        assemble two parallel divided states of this subtree.
        '''

        if self.divider:
            # divider is either a function or a dict with topology
            if isinstance(self.divider, dict):
                divider = self.divider['divider']
                topology = self.divider['topology']
                state = self.outer.get_values(topology)
                return divider(self.value, state)
            else:
                return self.divider(self.value)
        elif self.inner:
            daughters = [{}, {}]
            for key, child in self.inner.items():
                division = child.divide_value()
                if division:
                    for daughter, divide in zip(daughters, division):
                        daughter[key] = divide
            return daughters

    def reduce(self, reducer, initial=None):
        '''
        Call the reducer on each node accumulating over the result.
        '''

        value = initial

        for path, node in self.depth():
            value = reducer(value, path, node)
        return value

    def reduce_to(self, path, reducer, initial=None):
        value = self.reduce(reducer, initial)
        assoc_path({}, path, value)
        self.apply_update(update)

    def set_value(self, value):
        '''
        Set the value for the given tree elements directly instead of using
        the updaters from their nodes.
        '''

        if self.inner or self.subschema:
            for child, inner_value in value.items():
                if child not in self.inner:
                    if self.subschema:
                        self.inner[child] = Store(self.subschema, self)
                    else:
                        pass

                        # TODO: continue to ignore extra keys?
                        # print("setting value that doesn't exist in tree {} {}".format(
                        #     child, inner_value))

                if child in self.inner:
                    self.inner[child].set_value(inner_value)
        else:
            self.value = value

    def apply_defaults(self):
        '''
        If value is None, set to default.
        '''

        if self.inner:
            for child in self.inner.values():
                child.apply_defaults()
        else:
            if self.value is None:
                self.value = self.default

    def apply_update(self, update):
        '''
        Given an arbitrary update, map all the values in that update
        to their positions in the tree where they apply, and update
        these values using each node's `_updater`.

        There are five special update keys:

        * `_updater` - Override the default updater with any updater you want.
        * `_delete` - The value here is a list of paths to delete from
            the tree.
        * `_generate` - The value has four keys, which are essentially
            the arguments to the `generate()` function:
            * path - Path into the tree to generate this subtree.
            * processes - Tree of processes to generate.
            * topology - Connections of all the process's `ports_schema()`.
            * initial_state - Initial state for this new subtree.
        * `_divide` - Performs cell division by constructing two new
            daugther cells and removing the mother. Takes a dict with two keys:
            * mother - The id of the mother (for removal)
            * daughters - List of two new daughter generate directives, of the
                same form as the `_generate` value above.
        * `_reduce` - This allows a reduction over the entire subtree from some
            point downward. Its three keys are:
            * from - What point to start the reduction.
            * initial - The initial value of the reduction.
            * reducer - A function of three arguments, which is called
                on every node from the `from` point in the tree down:
                * value - The current accumulated value of the reduction.
                * path - The path to this point in the tree
                * node - The actual node being visited.
                This function returns the next `value` for the reduction.
                The result of the reduction will be assigned to this
                point in the tree.
        '''

        if self.inner or self.subschema:
            topology_updates = {}

            if '_delete' in update:
                # delete a list of paths
                for path in update['_delete']:
                    self.delete_path(path)

                update = dissoc(update, ['_delete'])

            if '_add' in update:
                # add a list of sub-compartments
                for added in update['_add']:
                    path = added['path']
                    state = added['state']
                    target = self.establish_path(path, {})
                    target.set_value(state)
                self.apply_subschemas()
                self.apply_defaults()

                update = dissoc(update, ['_add'])

            if '_generate' in update:
                # generate a list of new compartments
                for generate in update['_generate']:
                    self.generate(
                        generate['path'],
                        generate['processes'],
                        generate['topology'],
                        generate['initial_state'])
                    assoc_path(
                        topology_updates,
                        generate['path'],
                        generate['topology'])
                self.apply_subschemas()
                self.apply_defaults()

                update = dissoc(update, '_generate')

            if '_divide' in update:
                # use dividers to find initial states for daughters
                divide = update['_divide']
                mother = divide['mother']
                daughters = divide['daughters']
                initial_state = self.inner[mother].get_value(
                    condition=lambda child: not (isinstance(child.value, Process)),
                    f=lambda child: copy.deepcopy(child))
                states = self.inner[mother].divide_value()

                for daughter, state in zip(daughters, states):
                    daughter_id = daughter['daughter']

                    # use initiapl state as default, merge in divided values
                    initial_state = deep_merge(
                        initial_state,
                        state)

                    self.generate(
                        daughter['path'],
                        daughter['processes'],
                        daughter['topology'],
                        daughter['initial_state'])
                    assoc_path(
                        topology_updates,
                        daughter['path'],
                        daughter['topology'])

                    self.apply_subschemas()
                    self.inner[daughter_id].set_value(initial_state)
                    self.apply_defaults()
                self.delete_path((mother,))

                update = dissoc(update, '_divide')

            for key, value in update.items():
                if key in self.inner:
                    child = self.inner[key]
                    inner_updates = child.apply_update(value)
                    if inner_updates:
                        topology_updates = deep_merge(
                            topology_updates,
                            {key: inner_updates})
                elif self.subschema:
                    self.inner[key] = Store(self.subschema, self)
                    self.inner[key].set_value(value)
                    self.inner[key].apply_defaults()

            return topology_updates

        else:
            if isinstance(update, dict) and '_reduce' in update:
                reduction = update['_reduce']
                top = self.get_path(reduction.get('from'))
                update = top.reduce(
                    reduction['reducer'],
                    initial=reduction['initial'])

            updater = self.updater
            if (
                isinstance(update, dict) and self.schema_keys & set(update.keys())
            ):
                if '_updater' in update:
                    updater = self.get_updater(update)
                    update = update.get('_value', self.default)

            self.value = updater(self.value, update)

    def inner_value(self, key):
        '''
        Get the value of an inner state
        '''

        if key in self.inner:
            return self.inner[key].get_value()

    def topology_state(self, topology):
        '''
        Fill in the structure of the given topology with the values at all
        the paths the topology points at. Essentially, anywhere in the topology
        that has a tuple path will be filled in with the value at that path.

        This is the inverse function of the standalone `inverse_topology`.
        '''

        state = {}

        for key, path in topology.items():
            if key == '*':
                if isinstance(path, dict):
                    node, path = self.outer_path(path)
                    for child, child_node in node.inner.items():
                        state[child] = child_node.topology_state(path)
                else:
                    node = self.get_path(path)
                    for child, child_node in node.inner.items():
                        state[child] = child_node.get_value()
            elif isinstance(path, dict):
                node, path = self.outer_path(path)
                state[key] = node.topology_state(path)
            else:
                state[key] = self.get_path(path).get_value()
        return state

    def schema_topology(self, schema, topology):
        '''
        Fill in the structure of the given schema with the values located according
        to the given topology.
        '''

        state = {}

        if self.leaf:
            state = self.get_value()
        else:
            for key, subschema in schema.items():
                path = topology.get(key)
                if key == '*':
                    if isinstance(path, dict):
                        node, path = self.outer_path(path)
                        for child, child_node in node.inner.items():
                            state[child] = child_node.schema_topology(subschema, path)
                    else:
                        node = self.get_path(path)
                        for child, child_node in node.inner.items():
                            state[child] = child_node.schema_topology(subschema, {})
                elif isinstance(path, dict):
                    node, path = self.outer_path(path)
                    state[key] = node.schema_topology(subschema, path)
                else:
                    if path is None:
                        path = (key,)
                    node = self.get_path(path)
                    state[key] = node.schema_topology(subschema, {})

        return state

    def state_for(self, path, keys):
        '''
        Get the value of a state at a given path
        '''

        state = self.get_path(path)
        if state is None:
            return {}
        elif keys and keys[0] == '*':
            return state.get_value()
        else:
            return {
                key: state.inner_value(key)
                for key in keys}

    def depth(self, path=()):
        '''
        Create a mapping of every path in the tree to the node living at
        that path in the tree.
        '''

        base = [(path, self)]
        for key, child in self.inner.items():
            down = tuple(path + (key,))
            base += child.depth(down)
        return base

    def processes(self, path=()):
        return {
            path: state
            for path, state in self.depth()
            if state.value and isinstance(state.value, Process)}

    def apply_subschema(self, subschema=None, subtopology=None, source=None):
        '''
        Apply a subschema to all inner nodes (either provided or from this
        node's personal subschema) as governed by the given/personal
        subtopology.
        '''

        if subschema is None:
            subschema = self.subschema
        if subtopology is None:
            subtopology = self.subtopology or {}

        inner = list(self.inner.items())

        for child_key, child in inner:
            child.topology_ports(
                subschema,
                subtopology,
                source=self.path_for() + ('*',))

    def apply_subschemas(self):
        '''
        Apply all subschemas from all nodes at this point or lower in the tree.
        '''

        if self.subschema:
            self.apply_subschema()
        for child in self.inner.values():
            child.apply_subschemas()

    def update_subschema(self, path, subschema):
        '''
        Merge a new subschema into an existing subschema at the given path.
        '''

        target = self.get_path(path)
        if target.subschema is None:
            target.subschema = subschema
        else:
            target.subschema = deep_merge(
                target.subschema,
                subschema)
        return target

    def establish_path(self, path, config, source=None):
        '''
        Create a node at the given path if it does not exist, then
        apply a config to it.

        Paths can include '..' to go up a level (which raises an exception
        if that level does not exist).
        '''

        if len(path) > 0:
            path_step = path[0]
            remaining = path[1:]

            if path_step == '..':
                if not self.outer:
                    raise Exception('outer does not exist for path: {}'.format(path))

                return self.outer.establish_path(
                    remaining,
                    config,
                    source=source)
            else:
                if path_step not in self.inner:
                    self.inner[path_step] = Store({}, outer=self, source=source)

                return self.inner[path_step].establish_path(
                    remaining,
                    config,
                    source=source)
        else:
            self.apply_config(config, source=source)
            return self

    def outer_path(self, path, source=None):
        '''
        Address a topology with the `_path` keyword if present,
        establishing a path to this node and using it as the
        starting point for future path operations.
        '''

        node = self
        if '_path' in path:
            node = self.establish_path(
                path['_path'],
                {},
                source=source)
            path = without(path, '_path')

        return node, path

    def topology_ports(self, schema, topology, source=None):
        '''
        Distribute a schema into the tree by mapping its ports
        according to the given topology.
        '''

        source = source or self.path_for()

        if schema.keys() & self.schema_keys:
            self.get_path(topology).apply_config(schema)
        else:
            mismatch_topology = topology.keys() - schema.keys()
            mismatch_schema = schema.keys() - topology.keys()
            if mismatch_topology:
                raise Exception('topology at path {} has keys that are not in the schema: {}'.format(self.path_for(), mismatch_topology))
            if mismatch_schema:
                log.info('{} schema has keys not in topology: {}'.format(source, mismatch_schema))
            for port, subschema in schema.items():
                path = topology.get(port, (port,))

                if port == '*':
                    subschema_config = {
                        '_subschema': subschema}
                    if isinstance(path, dict):
                        node, path = self.outer_path(
                            path, source=source)
                        node.merge_subtopology(path)
                        node.apply_config(subschema_config)
                    else:
                        node = self.establish_path(
                            path,
                            subschema_config,
                            source=source)
                    node.apply_subschema()
                    node.apply_defaults()

                elif isinstance(path, dict):
                    node, path = self.outer_path(
                        path, source=source)

                    node.topology_ports(
                        subschema,
                        path,
                        source=source)

                else:
                    self.establish_path(
                        path,
                        subschema,
                        source=source)

    def generate_paths(self, processes, topology):
        for key, subprocess in processes.items():
            subtopology = topology[key]
            if isinstance(subprocess, Process):
                process_state = Store({
                    '_value': subprocess,
                    '_updater': 'set'}, outer=self)
                self.inner[key] = process_state

                subprocess.schema = subprocess.ports_schema()
                self.topology_ports(
                    subprocess.schema,
                    subtopology,
                    source=self.path_for() + (key,))
            else:
                if key not in self.inner:
                    self.inner[key] = Store({}, outer=self)
                self.inner[key].generate_paths(
                    subprocess,
                    subtopology)

    def generate(self, path, processes, topology, initial_state):
        '''
        Generate a subtree of this store at the given path.
        The processes will be mapped into locations in the tree by the
        topology, and once everything is constructed the initial_state
        will be applied.
        '''

        target = self.establish_path(path, {})
        target.generate_paths(processes, topology)
        target.set_value(initial_state)
        target.apply_subschemas()
        target.apply_defaults()


def inverse_topology(outer, update, topology):
    '''
    Transform an update from the form its process produced into
    one aligned to the given topology.

    The inverse of this function (using a topology to construct a view for
    the perspective of a Process ports_schema()) lives in `Store`, called
    `topology_state`. This one stands alone as it does not require a store
    to calculate.
    '''

    inverse = {}
    for key, path in topology.items():

        if key == '*':

            if isinstance(path, dict):
                node = inverse
                if '_path' in path:
                    inner = normalize_path(outer + path['_path'])
                    node = get_in(inverse, inner)
                    if node is None:
                        node = {}
                        assoc_path(inverse, inner, node)
                    path = without(path, '_path')

                for child, child_update in update.items():
                    node[child] = inverse_topology(
                        tuple(),
                        update[child],
                        path)

            else:
                for child, child_update in update.items():
                    inner = normalize_path(outer + path + (child,))
                    assoc_path(inverse, inner, child_update)

        elif key in update:
            value = update[key]
            if isinstance(path, dict):
                node = inverse
                if '_path' in path:
                    inner = normalize_path(outer + path['_path'])
                    node = get_in(inverse, inner)
                    if node is None:
                        node = {}
                        assoc_path(inverse, inner, node)
                    path = without(path, '_path')

                node.update(inverse_topology(
                    tuple(),
                    value,
                    path))

            else:
                inner = normalize_path(outer + path)
                assoc_path(inverse, inner, value)

    return inverse


def generate_derivers(processes, topology):
    deriver_processes = {}
    deriver_topology = {}
    for process_key, node in processes.items():
        subtopology = topology[process_key]
        if isinstance(node, Process):
            for deriver_key, config in node.derivers().items():
                if deriver_key not in deriver_processes:
                    # generate deriver process
                    deriver_config = config.get('config', {})
                    generate = config['deriver']
                    if isinstance(generate, str):
                        generate = deriver_library[generate]

                    deriver = generate(deriver_config)
                    deriver_processes[deriver_key] = deriver

                    # generate deriver topology
                    deriver_topology[deriver_key] = {}
                    for target, source in config.get('port_mapping', {}).items():
                        path = subtopology[source]
                        deriver_topology[deriver_key][target] = path
        else:
            subderivers = generate_derivers(node, subtopology)
            deriver_processes[process_key] = subderivers['processes']
            deriver_topology[process_key] = subderivers['topology']
    return {
        'processes': deriver_processes,
        'topology': deriver_topology}


class Compartment(object):
    def __init__(self, config):
        self.config = config

    def generate_processes(self, config):
        return {}

    def generate_topology(self, config):
        return {}

    def generate(self, config=None, path=tuple()):
        '''
        Generate processes and topology for the compartment
        :param config: (dict) updates values in the configuration declared in the constructor
        :param path: (tuple) with ('path', 'to', 'level') associates the processes and topology at this level
        :return: (dict) with entries for 'processes' and 'topology'
        '''

        # merge config with self.config
        if config is None:
            config = self.config
        else:
            default = copy.deepcopy(self.config)
            config = deep_merge(default, config)

        processes = self.generate_processes(config)
        topology = self.generate_topology(config)

        # add derivers
        derivers = generate_derivers(processes, topology)
        processes = deep_merge(derivers['processes'], processes)
        topology = deep_merge(derivers['topology'], topology)

        return {
            'processes': assoc_in({}, path, processes),
            'topology': assoc_in({}, path, topology)}

    def or_default(self, parameters, key):
        return parameters.get(key, self.defaults[key])

    def get_parameters(self):
        network = self.generate({})
        processes = network['processes']
        return {
            process_id: process.parameters
            for process_id, process in processes.items()}


def generate_state(processes, topology, initial_state):
    state = Store({})
    state.generate_paths(processes, topology)
    state.apply_subschemas()
    state.set_value(initial_state)
    state.apply_defaults()

    return state


def normalize_path(path):
    progress = []
    for step in path:
        if step == '..' and len(progress) > 0:
            progress = progress[:-1]
        else:
            progress.append(step)
    return progress


def timestamp(dt=None):
    if not dt:
        dt = datetime.datetime.now()
    return "%04d%02d%02d.%02d%02d%02d" % (
        dt.year, dt.month, dt.day,
        dt.hour, dt.minute, dt.second)


class Experiment(object):
    def __init__(self, config):
        self.config = config
        self.experiment_id = config.get(
            'experiment_id', datetime.datetime.now().isoformat())
        self.description = config.get('description', '')
        self.processes = config['processes']
        self.topology = config['topology']
        self.initial_state = config.get('initial_state', {})

        self.state = generate_state(
            self.processes,
            self.topology,
            self.initial_state)

        emitter_config = config.get('emitter', {})
        emitter_config['experiment_id'] = self.experiment_id
        self.emitter = get_emitter(emitter_config)

        self.local_time = 0.0

        # run the derivers
        self.send_updates([])

        # run the emitter
        self.emit_configuration()
        self.emit_data()

        log.info('experiment {}'.format(self.experiment_id))

        log.info('\nPROCESSES:')
        log.info(pf(self.processes))

        log.info('\nTOPOLOGY:')
        log.info(pf(self.topology))

        log.info('\nSTATE:')
        log.info(pf(self.state.get_value()))

        log.info('\nCONFIG:')
        log.info(pf(self.state.get_config(True)))

    def emit_configuration(self):
        data = {
            'time_created': timestamp(),
            'experiment_id': self.experiment_id,
            'description': self.description,
            # TODO -- serialize processes, topology, state
            # 'processes': self.processes,
            # 'topology': self.topology,
            # 'state': self.state.get_config()
        }
        emit_config = {
            'table': 'configuration',
            'data': data}
        self.emitter.emit(emit_config)

    def process_update(self, path, state, interval):
        process = state.value
        process_topology = get_in(self.topology, path)

        # translate the values from the tree structure into the form
        # that this process expects, based on its declared topology
        ports = state.outer.schema_topology(process.schema, process_topology)

        # perform the process update with the current states
        update = process.next_update(interval, ports)

        # translate the values from the process update back into the
        # paths they have in the state tree
        # inverse = inverse_topology(path[:-1], update, process_topology)
        # absolute = assoc_in({}, path[:-1], inverse)
        absolute = inverse_topology(path[:-1], update, process_topology)

        return absolute

    def apply_update(self, update):
        topology_updates = self.state.apply_update(update)
        if topology_updates:
            self.topology = deep_merge(self.topology, topology_updates)

    def run_derivers(self, derivers):
        for path, deriver in derivers.items():
            # timestep shouldn't influence derivers
            if not deriver.deleted:
                update = self.process_update(path, deriver, 0)
                self.apply_update(update)

    # def emit_paths(self, paths):
    #     emit_config = {
    #         'table': 'history',
    #         'data': data}
    #     self.emitter_emit(emit_config)

    def emit_data(self):
        data = self.state.emit_data()
        data.update({
            'time': self.local_time})
        emit_config = {
            'table': 'history',
            'data': data}
        self.emitter.emit(emit_config)

    def send_updates(self, updates, derivers=None):
        for update in updates:
            self.apply_update(update)
        if derivers is None:
            derivers = {
                path: state
                for path, state in self.state.depth()
                if state.value is not None and isinstance(state.value, Process) and state.value.is_deriver()}
        self.run_derivers(derivers)

    def update(self, timestep):
        """ Run each process for the given time step and update the related states. """

        time = 0

        def empty_front(t):
            return {
                'time': t,
                'update': {}}

        # keep track of which processes have simulated until when
        front = {}

        while time < timestep:
            full_step = INFINITY

            if VERBOSE:
                for state_id in self.states:
                    print('{}: {}'.format(time, self.states[state_id].to_dict()))

            # find all existing processes and derivers in the tree
            processes = {}
            derivers = {}
            for path, state in self.state.depth():
                if state.value is not None and isinstance(state.value, Process):
                    if state.value.is_deriver():
                        derivers[path] = state
                    else:
                        processes[path] = state

            # setup a way to track how far each process has simulated in time
            front = {
                path: process
                for path, process in front.items()
                if path in processes}

            # go through each process and find those that are able to update
            # based on their current time being less than the global time.
            for path, state in processes.items():
                if not path in front:
                    front[path] = empty_front(time)
                process_time = front[path]['time']

                if process_time <= time:
                    process = state.value
                    future = min(process_time + process.local_timestep(), timestep)
                    interval = future - process_time

                    # calculate the update for this process
                    update = self.process_update(path, state, interval)

                    # store the update to apply at its projected time
                    if interval < full_step:
                        full_step = interval
                    front[path]['time'] = future
                    front[path]['update'] = update

            if full_step == INFINITY:
                # no processes ran, jump to next process
                next_event = timestep
                for process_name in front.keys():
                    if front[path]['time'] < next_event:
                        next_event = front[path]['time']
                time = next_event
            else:
                # at least one process ran, apply updates and continue
                future = time + full_step

                updates = []
                paths = []
                for path, advance in front.items():
                    if advance['time'] <= future:
                        new_update = advance['update']
                        new_update['_path'] = path
                        updates.append(new_update)
                        advance['update'] = {}
                        paths.append(path)

                self.send_updates(updates, derivers)
                # self.emit_paths(paths)
                self.emit_data()

                time = future

        for process_name, advance in front.items():
            assert advance['time'] == time == timestep
            assert len(advance['update']) == 0

        self.local_time += timestep

        # run emitters
        # self.emit_data()

    def update_interval(self, time, interval):
        while self.local_time < time:
            self.update(interval)


# Tests
def test_recursive_store():
    environment_config = {
        'environment': {
            'temperature': {
                '_default': 0.0,
                '_updater': 'accumulate'},
            'fields': {
                (0, 1): {
                    'enzymeX': {
                        '_default': 0.0,
                        '_updater': 'set'},
                    'enzymeY': {
                        '_default': 0.0,
                        '_updater': 'set'}},
                (0, 2): {
                    'enzymeX': {
                        '_default': 0.0,
                        '_updater': 'set'},
                    'enzymeY': {
                        '_default': 0.0,
                        '_updater': 'set'}}},
            'agents': {
                '1': {
                    'location': {
                        '_default': (0, 0),
                        '_updater': 'set'},
                    'boundary': {
                        'external': {
                            '_default': 0.0,
                            '_updater': 'set'},
                        'internal': {
                            '_default': 0.0,
                            '_updater': 'set'}},
                    'transcripts': {
                        'flhDC': {
                            '_default': 0,
                            '_updater': 'accumulate'},
                        'fliA': {
                            '_default': 0,
                            '_updater': 'accumulate'}},
                    'proteins': {
                        'ribosome': {
                            '_default': 0,
                            '_updater': 'set'},
                        'flagella': {
                            '_default': 0,
                            '_updater': 'accumulate'}}},
                '2': {
                    'location': {
                        '_default': (0, 0),
                        '_updater': 'set'},
                    'boundary': {
                        'external': {
                            '_default': 0.0,
                            '_updater': 'set'},
                        'internal': {
                            '_default': 0.0,
                            '_updater': 'set'}},
                    'transcripts': {
                        'flhDC': {
                            '_default': 0,
                            '_updater': 'accumulate'},
                        'fliA': {
                            '_default': 0,
                            '_updater': 'accumulate'}},
                    'proteins': {
                        'ribosome': {
                            '_default': 0,
                            '_updater': 'set'},
                        'flagella': {
                            '_default': 0,
                            '_updater': 'accumulate'}}}}}}

    state = Store(environment_config)
    state.apply_update({})
    state.state_for(['environment'], ['temperature'])

def test_in():
    blank = {}
    path = ['where', 'are', 'we']
    assoc_path(blank, path, 5)
    print(blank)
    print(get_in(blank, path))
    update_in(blank, path, lambda x: x + 6)
    print(blank)

def test_topology_ports():
    quark_colors = ['green', 'red', 'blue']
    quark_spins = ['up', 'down']
    electron_spins = ['-1/2', '1/2']
    electron_orbitals = [
        str(orbit) + 's'
        for orbit in range(1, 8)]

    class Proton(Process):
        defaults = {
            'time_step': 1.0,
            'radius': 0.0}

        def __init__(self, parameters=None):
            if not parameters:
                parameters = {}
            self.radius = self.or_default(parameters, 'radius')
            self.parameters = parameters
            self.time_step = self.or_default(parameters, 'time_step')

        def ports_schema(self):
            return {
                'radius': {
                    '_updater': 'set',
                    '_default': self.radius},
                'quarks': {
                    '*': {
                        'color': {
                            '_updater': 'set',
                            '_default': quark_colors[0]},
                        'spin': {
                            '_updater': 'set',
                            '_default': quark_spins[0]}}},
                'electrons': {
                    '*': {
                        'orbital': {
                            '_updater': 'set',
                            '_default': electron_orbitals[0]},
                        'spin': {
                            '_default': electron_spins[0]}}}}

        def next_update(self, timestep, states):
            update = {}

            collapse = np.random.random()
            if collapse < states['radius'] * timestep:
                update['radius'] = collapse
                update['quarks'] = {}

                for name, quark in states['quarks'].items():
                    update['quarks'][name] = {
                        'color': np.random.choice(quark_colors),
                        'spin': np.random.choice(quark_spins)}

                update['electrons'] = {}
                orbitals = electron_orbitals.copy()
                for name, electron in states['electrons'].items():
                    np.random.shuffle(orbitals)
                    update['electrons'][name] = {
                        'orbital': orbitals.pop()}

            return update

    class Electron(Process):
        defaults = {
            'time_step': 1.0,
            'spin': electron_spins[0]}

        def __init__(self, parameters=None):
            self.parameters = parameters or {}
            self.spin = self.or_default(self.parameters, 'spin')
            self.time_step = self.or_default(self.parameters, 'time_step')

        def ports_schema(self):
            return {
                'spin': {
                    '_updater': 'set',
                    '_default': self.spin},
                'proton': {
                    'radius': {
                        '_default': 0.0}}}

        def next_update(self, timestep, states):
            update = {}

            if np.random.random() < states['proton']['radius']:
                update['spin'] = np.random.choice(electron_spins)

            return update

    processes = {
        'proton': Proton(),
        'electrons': {
            'a': {
                'electron': Electron()},
            'b': {
                'electron': Electron()}}}

    spin_path = ('internal', 'spin')
    radius_path = ('structure', 'radius')

    topology = {
        'proton': {
            'radius': radius_path,
            'quarks': ('internal', 'quarks'),
            'electrons': {
                '_path': ('electrons',),
                '*': {
                    'orbital': ('shell', 'orbital'),
                    'spin': spin_path}}},
        'electrons': {
            'a': {
                'electron': {
                    'spin': spin_path,
                    'proton': {
                        '_path': ('..', '..'),
                        'radius': radius_path}}},
            'b': {
                'electron': {
                    'spin': spin_path,
                    'proton': {
                        '_path': ('..', '..'),
                        'radius': radius_path}}}}}

    initial_state = {
        'structure': {
            'radius': 0.7},
        'internal': {
            'quarks': {
                'x': {
                    'color': 'green',
                    'spin': 'up'},
                'y': {
                    'color': 'red',
                    'spin': 'up'},
                'z': {
                    'color': 'blue',
                    'spin': 'down'}}}}

    experiment = Experiment({
        'processes': processes,
        'topology': topology,
        'initial_state': initial_state})

    log.debug(pf(experiment.state.get_config(True)))

    experiment.update_interval(10.0, 1.0)

    log.debug(pf(experiment.state.get_config(True)))


def test_timescales():
    class Slow(Process):
        def __init__(self):
            self.timestep = 3.0
            self.ports = {
                'state': ['base']}

        def ports_schema(self):
            return {
                'state': {
                    'base': {
                        '_default': 1.0}}}

        def local_timestep(self):
            return self.timestep

        def next_update(self, timestep, states):
            base = states['state']['base']
            next_base = timestep * base * 0.1

            return {
                'state': {'base': next_base}}

    class Fast(Process):
        def __init__(self):
            self.timestep = 0.1
            self.ports = {
                'state': ['base', 'motion']}

        def ports_schema(self):
            return {
                'state': {
                    'base': {
                        '_default': 1.0},
                    'motion': {
                        '_default': 0.0}}}

        def local_timestep(self):
            return self.timestep

        def next_update(self, timestep, states):
            base = states['state']['base']
            motion = timestep * base * 0.001

            return {
                'state': {'motion': motion}}

    processes = {
        'slow': Slow(),
        'fast': Fast()}

    states = {
        'state': {
            'base': 1.0,
            'motion': 0.0}}

    topology = {
        'slow': {'state': ('state',)},
        'fast': {'state': ('state',)}}

    emitter = {'type': 'null'}
    experiment = Experiment({
        'processes': processes,
        'topology': topology,
        'emitter': emitter,
        'initial_state': states})

    experiment.update(10.0)



if __name__ == '__main__':
    # test_recursive_store()
    # test_in()
    # test_timescales()
    test_topology_ports()<|MERGE_RESOLUTION|>--- conflicted
+++ resolved
@@ -216,13 +216,9 @@
             self.merge_subtopology(config['_subtopology'])
             config = without(config, '_subtopology')
 
-<<<<<<< HEAD
-        if self.schema_keys & config.keys():
+        if self.schema_keys & set(config.keys()):
             if self.inner:
                 raise Exception('trying to assign leaf values to a branch at: {}'.format(self.path_for()))
-=======
-        if self.schema_keys & set(config.keys()):
->>>>>>> 8495a46e
             self.leaf = True
             # self.units = config.get('_units', self.units)
             if '_serializer' in config:
