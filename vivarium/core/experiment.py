--- conflicted
+++ resolved
@@ -14,16 +14,11 @@
 def pp(x):
     pretty.pprint(x)
 
-<<<<<<< HEAD
 def pf(x):
     pretty.pformat(x)
 
-from vivarium.utils.units import Quantity
-from vivarium.utils.dict_utils import merge_dicts, deep_merge, deep_merge_check
-=======
 from vivarium.library.units import Quantity
 from vivarium.library.dict_utils import merge_dicts, deep_merge, deep_merge_check
->>>>>>> 4ed70922
 from vivarium.core.emitter import get_emitter
 from vivarium.core.process import Process
 from vivarium.core.repository import (
