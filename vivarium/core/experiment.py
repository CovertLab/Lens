--- conflicted
+++ resolved
@@ -124,11 +124,7 @@
         '_value',
         '_properties',
         '_emit',
-<<<<<<< HEAD
-=======
         '_serializer',
-        # '_units',
->>>>>>> 4d2bf795
     ])
 
     def __init__(self, config, outer=None, source=None):
@@ -145,11 +141,8 @@
         self.emit = False
         self.sources = {}
         self.deleted = False
-<<<<<<< HEAD
         self.leaf = False
-=======
         self.serializer = None
->>>>>>> 4d2bf795
 
         self.apply_config(config, source)
 
@@ -225,15 +218,13 @@
             config = without(config, '_subtopology')
 
         if self.schema_keys & config.keys():
-<<<<<<< HEAD
             self.leaf = True
-=======
+
             # self.units = config.get('_units', self.units)
             if '_serializer' in config:
                 self.serializer = config['_serializer']
                 if isinstance(self.serializer, str):
                     self.serializer = serializer_library[self.serializer]
->>>>>>> 4d2bf795
 
             if '_default' in config:
                 self.default = self.check_default(config.get('_default'))
@@ -1062,14 +1053,9 @@
 
 def generate_state(processes, topology, initial_state):
     state = Store({})
-<<<<<<< HEAD
     state.generate_paths(processes, topology)
-=======
-    state.generate_paths(processes, topology, initial_state)
     state.apply_subschemas()
->>>>>>> 4d2bf795
     state.set_value(initial_state)
-    state.apply_subschemas()
     state.apply_defaults()
 
     return state
