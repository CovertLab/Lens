from __future__ import absolute_import, division, print_function

import os
import copy
import uuid
import random
import datetime

import numpy as np
import logging as log

import pprint
pretty=pprint.PrettyPrinter(indent=2)

def pp(x):
    pretty.pprint(x)

def pf(x):
    return pretty.pformat(x)

from vivarium.library.units import Quantity
from vivarium.library.dict_utils import merge_dicts, deep_merge, deep_merge_check
from vivarium.core.emitter import get_emitter
from vivarium.core.process import Process
from vivarium.core.repository import (
    divider_library,
    updater_library,
    deriver_library,
    serializer_library,
)


INFINITY = float('inf')
VERBOSE = False

log.basicConfig(level=os.environ.get("LOGLEVEL", log.WARNING))


# Store
def key_for_value(d, looking):
    found = None
    for key, value in d.items():
        if looking == value:
            found = key
            break
    return found


def get_in(d, path):
    if path:
        head = path[0]
        if head in d:
            return get_in(d[head], path[1:])
    else:
        return d


def assoc_in(d, path, value):
    if path:
        return dict(d, **{path[0]: assoc_in(d.get(path[0], {}), path[1:], value)})
    else:
        return value


def assoc_path(d, path, value):
    if path:
        head = path[0]
        if len(path) == 1:
            d[head] = value
        else:
            if head not in d:
                d[head] = {}
            assoc_path(d[head], path[1:], value)
    else:
        value


def update_in(d, path, f):
    if path:
        head = path[0]
        if len(path) == 1:
            d[head] = f(d.get(head, None))
        else:
            if not head in d:
                d[head] = {}
            update_in(d[head], path[1:], f)


def dissoc(d, removing):
    return {
        key: value
        for key, value in d.items()
        if key not in removing}


def without(d, removing):
    return {
        key: value
        for key, value in d.items()
        if key != removing}

def schema_for(port, keys, initial_state, default=0.0, updater='accumulate'):
    return {
        key: {
            '_default': initial_state.get(
                port, {}).get(key, default),
            '_updater': updater}
        for key in keys}


def always_true(x):
    return True


def identity(y):
    return y


class Store(object):
    schema_keys = set([
        '_default',
        '_updater',
        '_divider',
        '_value',
        '_properties',
        '_emit',
        '_serializer',
    ])

    def __init__(self, config, outer=None, source=None):
        self.outer = outer
        self.inner = {}
        self.subschema = {}
        self.subtopology = {}
        self.properties = {}
        self.default = None
        self.updater = None
        self.value = None
        self.units = None
        self.divider = None
        self.emit = False
        self.sources = {}
        self.deleted = False
        self.leaf = False
        self.serializer = None

        self.apply_config(config, source)

    def check_default(self, new_default):
        if self.default is not None and new_default != self.default:
            if new_default == 0 and self.default != 0:
                log.info('_default schema conflict: {} and {}. selecting {}'.format(
                    self.default, new_default, self.default))
                return self.default
            else:
                log.info('_default schema conflict: {} and {}. selecting {}'.format(
                    self.default, new_default, new_default))
        return new_default

    def check_value(self, new_value):
        if self.value is not None and new_value != self.value:
            raise Exception('_value schema conflict: {} and {}'.format(new_value, self.value))
        return new_value

    def merge_subtopology(self, subtopology):
        self.subtopology = deep_merge(self.subtopology, subtopology)

    def apply_subschema_config(self, subschema):
        self.subschema = deep_merge(
            self.subschema,
            subschema)

    def apply_config(self, config, source=None):
        '''
        Expand the tree by applying additional config.

        Special keys for the config are:
        * _default - Default value for this node.
        * _properties - An arbitrary map of keys to values. This can be used
            for any properties which exist outside of the operation of the
            tree (like mass or energy).
        * _updater - Which updater to use. Default is 'accumulate' which
            adds the new value to the existing value, but 'set' is common
            as well. You can also provide your own function here instead of
            a string key into the updater library.
        * _emit - whether or not to emit the values under this point in the tree.
        * _divider - What to do with this node when division happens.
            Default behavior is to leave it alone, but you can also pass
            'split' here, or a function of your choosing. If you need other
            values from the state you need to supply a dictionary here
            containing the updater and the topology for where the other
            state values are coming from. This has two keys:
            * divider - a function that takes the existing value and any
                values supplied from the adjoining topology.
            * topology - a mapping of keys to paths where the value for
                those keys will be found. This will be passed in as the second
                argument to the divider function.
        * _subschema/* - If this node was declared to house an unbounded set
            of related states, the schema for these states is held in this
            nodes subschema and applied whenever new subkeys are added here.
        * _subtopology - The subschema is informed by the subtopology to
            map the process perspective to the actual tree structure.
        '''


        if '*' in config:
            self.apply_subschema_config(config['*'])
            config = without(config, '*')

        if '_subschema' in config:
            if source:
                self.sources[source] = config['_subschema']
            self.apply_subschema_config(config['_subschema'])
            config = without(config, '_subschema')

        if '_subtopology' in config:
            self.merge_subtopology(config['_subtopology'])
            config = without(config, '_subtopology')

        if self.schema_keys & config.keys():
            self.leaf = True

            # self.units = config.get('_units', self.units)
            if '_serializer' in config:
                self.serializer = config['_serializer']
                if isinstance(self.serializer, str):
                    self.serializer = serializer_library[self.serializer]

            if '_default' in config:
                self.default = self.check_default(config.get('_default'))
                if isinstance(self.default, Quantity):
                    self.units = self.default.units
                if isinstance(self.default, np.ndarray):
                    self.serializer = self.serializer or serializer_library['numpy']

            if '_value' in config:
                self.value = self.check_value(config.get('_value'))
                if isinstance(self.value, Quantity):
                    self.units = self.value.units

            self.updater = config.get('_updater', self.updater or 'accumulate')
            if isinstance(self.updater, str):
                self.updater = updater_library[self.updater]
            self.divider = config.get('_divider', self.divider)
            if isinstance(self.divider, str):
                self.divider = divider_library[self.divider]
            if isinstance(self.divider, dict) and isinstance(self.divider['divider'], str):
                self.divider['divider'] = divider_library[self.divider['divider']]

            self.properties = deep_merge(
                self.properties,
                config.get('_properties', {}))

            self.emit = config.get('_emit', self.emit)

            if source:
                self.sources[source] = config

        else:
            self.value = None

            for key, child in config.items():
                if key not in self.inner:
                    self.inner[key] = Store(child, outer=self, source=source)
                else:
                    self.inner[key].apply_config(child, source=source)

    def get_updater(self, update):
        updater = self.updater
        if '_updater' in update:
            updater = update['_updater']
            if isinstance(updater, str):
                updater = updater_library[updater]
        return updater

    def get_config(self, sources=False):
        '''
        Assemble a dictionary representation of the config for this node.
        A desired property is that the node can be exactly recreated by
        applying the resulting config to an empty node again.
        '''

        config = {}
        if self.properties:
            config['_properties'] = self.properties
        if self.subschema:
            config['_subschema'] = self.subschema
        if self.subtopology:
            config['_subtopology'] = self.subtopology
        if sources and self.sources:
            config['_sources'] = self.sources

        if self.inner:
            child_config = {
                key: child.get_config(sources)
                for key, child in self.inner.items()}
            config.update(child_config)
        else:
            config.update({
                '_default': self.default,
                '_value': self.value})
            if self.updater:
                config['_updater'] = self.updater
            if self.divider:
                config['_divider'] = self.divider
            if self.units:
                config['_units'] = self.units
            if self.emit:
                config['_emit'] = self.emit

        return config

    def top(self):
        '''
        Find the top of this tree.
        '''

        if self.outer:
            return self.outer.top()
        else:
            return self

    def path_for(self):
        '''
        Find the path to this node.
        '''

        if self.outer:
            key = key_for_value(self.outer.inner, self)
            above = self.outer.path_for()
            return above + (key,)
        else:
            return tuple()

    def get_value(self, condition=None, f=None):
        '''
        Pull the values out of the tree in a structure symmetrical to the tree.
        '''

        if self.inner:
            if condition is None:
                condition = always_true

            if f is None:
                f = identity

            return {
                key: f(child.get_value(condition, f))
                for key, child in self.inner.items()
                if condition(child)}
        else:
            if self.subschema:
                return {}
            else:
                return self.value

    def get_path(self, path):
        '''
        Get the node at the given path relative to this node.
        '''

        if path:
            step = path[0]
            if step == '..':
                child = self.outer
            else:
                child = self.inner.get(step)

            if child:
                return child.get_path(path[1:])
            else:
                # TODO: more handling for bad paths?
                return None
        else:
            return self

    def get_paths(self, paths):
        return {
            key: self.get_path(path)
            for key, path in paths.items()}

    def get_values(self, paths):
        return {
            key: self.get_in(path)
            for key, path in paths.items()}

    def get_in(self, path):
        return self.get_path(path).get_value()

    def get_template(self, template):
        """
        Pass in a template dict with None for each value you want to
        retrieve from the tree!
        """

        state = {}
        for key, value in template.items():
            child = self.inner[key]
            if value is None:
                state[key] = child.get_value()
            else:
                state[key] = child.get_template(value)
        return state

    def emit_data(self):
        data = {}
        if self.inner:
            for key, child in self.inner.items():
                child_data = child.emit_data()
                if child_data is not None or child_data == 0:
                    data[key] = child_data
            return data
        else:
            if self.emit:
                if self.serializer:
                    return self.serializer.serialize(self.value)
                elif isinstance(self.value, Process):
                    return self.value.pull_data()
                else:
                    if self.units:
                        return self.value.to(self.units).magnitude
                    else:
                        return self.value

    def mark_deleted(self):
        '''
        When nodes are removed from the tree, they are marked as deleted
        in case something else has a reference to them.
        '''

        self.deleted = True
        if self.inner:
            for child in self.inner.values():
                child.mark_deleted()

    def delete_path(self, path):
        '''
        Delete the subtree at the given path.
        '''

        if not path:
            self.inner = {}
            self.value = None
            return self
        else:
            target = self.get_path(path[:-1])
            remove = path[-1]
            if remove in target.inner:
                lost = target.inner[remove]
                del target.inner[remove]
                lost.mark_deleted()
                return lost

    def divide_value(self):
        '''
        Apply the divider for each node to the value in that node to
        assemble two parallel divided states of this subtree.
        '''

        if self.divider:
            # divider is either a function or a dict with topology
            if isinstance(self.divider, dict):
                divider = self.divider['divider']
                topology = self.divider['topology']
                state = self.outer.get_values(topology)
                return divider(self.value, state)
            else:
                return self.divider(self.value)
        elif self.inner:
            daughters = [{}, {}]
            for key, child in self.inner.items():
                division = child.divide_value()
                if division:
                    for daughter, divide in zip(daughters, division):
                        daughter[key] = divide
            return daughters

    def reduce(self, reducer, initial=None):
        '''
        Call the reducer on each node accumulating over the result.
        '''

        value = initial

        for path, node in self.depth():
            value = reducer(value, path, node)
        return value

    def reduce_to(self, path, reducer, initial=None):
        value = self.reduce(reducer, initial)
        assoc_path({}, path, value)
        self.apply_update(update)

    def set_value(self, value):
        '''
        Set the value for the given tree elements directly instead of using
        the updaters from their nodes.
        '''

        if self.inner or self.subschema:
            for child, inner_value in value.items():
                if child not in self.inner:
                    if self.subschema:
                        self.inner[child] = Store(self.subschema, self)
                    else:
                        pass

                        # TODO: continue to ignore extra keys?
                        # print("setting value that doesn't exist in tree {} {}".format(
                        #     child, inner_value))

                if child in self.inner:
                    self.inner[child].set_value(inner_value)
        else:
            self.value = value

    def apply_defaults(self):
        '''
        If value is None, set to default.
        '''

        if self.inner:
            for child in self.inner.values():
                child.apply_defaults()
        else:
            if self.value is None:
                self.value = self.default

    def apply_update(self, update):
        '''
        Given an arbitrary update, map all the values in that update
        to their positions in the tree where they apply, and update
        these values using each node's `_updater`.

        There are five special update keys:

        * `_updater` - Override the default updater with any updater you want.
        * `_delete` - The value here is a list of paths to delete from
            the tree.
        * `_generate` - The value has four keys, which are essentially
            the arguments to the `generate()` function:
            * path - Path into the tree to generate this subtree.
            * processes - Tree of processes to generate.
            * topology - Connections of all the process's `ports_schema()`.
            * initial_state - Initial state for this new subtree.
        * `_divide` - Performs cell division by constructing two new
            daugther cells and removing the mother. Takes a dict with two keys:
            * mother - The id of the mother (for removal)
            * daughters - List of two new daughter generate directives, of the
                same form as the `_generate` value above.
        * `_reduce` - This allows a reduction over the entire subtree from some
            point downward. Its three keys are:
            * from - What point to start the reduction.
            * initial - The initial value of the reduction.
            * reducer - A function of three arguments, which is called
                on every node from the `from` point in the tree down:
                * value - The current accumulated value of the reduction.
                * path - The path to this point in the tree
                * node - The actual node being visited.
                This function returns the next `value` for the reduction.
                The result of the reduction will be assigned to this
                point in the tree.
        '''

        if self.inner or self.subschema:
            topology_updates = {}

            if '_delete' in update:
                # delete a list of paths
                for path in update['_delete']:
                    self.delete_path(path)

                update = dissoc(update, ['_delete'])

            if '_generate' in update:
                # generate a list of new compartments
                for generate in update['_generate']:
                    self.generate(
                        generate['path'],
                        generate['processes'],
                        generate['topology'],
                        generate['initial_state'])
                    assoc_path(
                        topology_updates,
                        generate['path'],
                        generate['topology'])
                self.apply_subschemas()
                self.apply_defaults()

                update = dissoc(update, '_generate')

            if '_divide' in update:
                # use dividers to find initial states for daughters
                divide = update['_divide']
                mother = divide['mother']
                daughters = divide['daughters']
                initial_state = self.inner[mother].get_value(
                    condition=lambda child: not (isinstance(child.value, Process)),
                    f=lambda child: copy.deepcopy(child))
                states = self.inner[mother].divide_value()

                for daughter, state in zip(daughters, states):
                    daughter_id = daughter['daughter']

                    # use initiapl state as default, merge in divided values
                    initial_state = deep_merge(
                        initial_state,
                        state)

                    self.generate(
                        daughter['path'],
                        daughter['processes'],
                        daughter['topology'],
                        daughter['initial_state'])
                    assoc_path(
                        topology_updates,
                        daughter['path'],
                        daughter['topology'])

                    self.apply_subschemas()
                    self.inner[daughter_id].set_value(initial_state)
                    self.apply_defaults()
                self.delete_path((mother,))

                update = dissoc(update, '_divide')

            for key, value in update.items():
                if key in self.inner:
                    child = self.inner[key]
                    inner_updates = child.apply_update(value)
                    if inner_updates:
                        topology_updates = deep_merge(
                            topology_updates,
                            {key: inner_updates})
                elif self.subschema:
                    self.inner[key] = Store(self.subschema, self)
                    self.inner[key].set_value(value)
                    self.inner[key].apply_defaults()

            return topology_updates

        else:
            if isinstance(update, dict) and '_reduce' in update:
                reduction = update['_reduce']
                top = self.get_path(reduction.get('from'))
                update = top.reduce(
                    reduction['reducer'],
                    initial=reduction['initial'])

            updater = self.updater
            if isinstance(update, dict) and self.schema_keys & update.keys():
                if '_updater' in update:
                    updater = self.get_updater(update)
                    update = update.get('_value', self.default)

            self.value = updater(self.value, update)

    def inner_value(self, key):
        '''
        Get the value of an inner state
        '''

        if key in self.inner:
            return self.inner[key].get_value()

    def topology_state(self, topology):
        '''
        Fill in the structure of the given topology with the values at all
        the paths the topology points at. Essentially, anywhere in the topology
        that has a tuple path will be filled in with the value at that path.

        This is the inverse function of the standalone `inverse_topology`.
        '''

        state = {}

        for key, path in topology.items():
            if key == '*':
                if isinstance(path, dict):
                    node, path = self.outer_path(path)
                    for child, child_node in node.inner.items():
                        state[child] = child_node.topology_state(path)
                else:
                    node = self.get_path(path)
                    for child, child_node in node.inner.items():
                        state[child] = child_node.get_value()
            elif isinstance(path, dict):
                node, path = self.outer_path(path)
                state[key] = node.topology_state(path)
            else:
                state[key] = self.get_path(path).get_value()
        return state

    def schema_topology(self, schema, topology):
        '''
        Fill in the structure of the given schema with the values located according
        to the given topology. 
        '''

        state = {}

        if self.leaf:
            state = self.get_value()
        else:
            for key, subschema in schema.items():
                path = topology.get(key)
                if key == '*':
                    if isinstance(path, dict):
                        node, path = self.outer_path(path)
                        for child, child_node in node.inner.items():
                            state[child] = child_node.schema_topology(subschema, path)
                    else:
                        node = self.get_path(path)
                        for child, child_node in node.inner.items():
                            state[child] = child_node.schema_topology(subschema, {})
                elif isinstance(path, dict):
                    node, path = self.outer_path(path)
                    state[key] = node.schema_topology(subschema, path)
                else:
                    if path is None:
                        path = (key,)
                    node = self.get_path(path)
                    state[key] = node.schema_topology(subschema, {})

        return state

    def state_for(self, path, keys):
        '''
        Get the value of a state at a given path
        '''

        state = self.get_path(path)
        if state is None:
            return {}
        elif keys and keys[0] == '*':
            return state.get_value()
        else:
            return {
                key: state.inner_value(key)
                for key in keys}

    def depth(self, path=()):
        '''
        Create a mapping of every path in the tree to the node living at
        that path in the tree.
        '''

        base = [(path, self)]
        for key, child in self.inner.items():
            down = tuple(path + (key,))
            base += child.depth(down)
        return base

    def processes(self, path=()):
        return {
            path: state
            for path, state in self.depth()
            if state.value and isinstance(state.value, Process)}

    def apply_subschema(self, subschema=None, subtopology=None, source=None):
        '''
        Apply a subschema to all inner nodes (either provided or from this
        node's personal subschema) as governed by the given/personal
        subtopology.
        '''

        if subschema is None:
            subschema = self.subschema
        if subtopology is None:
            subtopology = self.subtopology or {}
            
        inner = list(self.inner.items())

        for child_key, child in inner:
            child.topology_ports(
                subschema,
                subtopology,
                source=self.path_for() + ('*',))

    def apply_subschemas(self):
        '''
        Apply all subschemas from all nodes at this point or lower in the tree.
        '''

        if self.subschema:
            self.apply_subschema()
        for child in self.inner.values():
            child.apply_subschemas()

    def update_subschema(self, path, subschema):
        '''
        Merge a new subschema into an existing subschema at the given path.
        '''

        target = self.get_path(path)
        if target.subschema is None:
            target.subschema = subschema
        else:
            target.subschema = deep_merge(
                target.subschema,
                subschema)
        return target

    def establish_path(self, path, config, source=None):
        '''
        Create a node at the given path if it does not exist, then
        apply a config to it.

        Paths can include '..' to go up a level (which raises an exception
        if that level does not exist).
        '''

        if len(path) > 0:
            path_step = path[0]
            remaining = path[1:]

            if path_step == '..':
                if not self.outer:
                    raise Exception('outer does not exist for path: {}'.format(path))

                return self.outer.establish_path(
                    remaining,
                    config,
                    source=source)
            else:
                if path_step not in self.inner:
                    self.inner[path_step] = Store({}, outer=self, source=source)

                return self.inner[path_step].establish_path(
                    remaining,
                    config,
                    source=source)
        else:
            self.apply_config(config, source=source)
            return self

    def outer_path(self, path, source=None):
        '''
        Address a topology with the `_path` keyword if present,
        establishing a path to this node and using it as the
        starting point for future path operations.
        '''

        node = self
        if '_path' in path:
            node = self.establish_path(
                path['_path'],
                {},
                source=source)
            path = without(path, '_path')

        return node, path

    def topology_ports(self, schema, topology, source=None):
        ''' 
        Distribute a schema into the tree by mapping its ports
        according to the given topology.
        '''

        source = source or self.path_for()

        if schema.keys() & self.schema_keys:
            self.get_path(topology).apply_config(schema)
        else:
            for port, subschema in schema.items():
                path = topology.get(port, (port,))

                if port == '*':
                    subschema_config = {
                        '_subschema': subschema}
                    if isinstance(path, dict):
                        node, path = self.outer_path(
                            path, source=source)
                        node.merge_subtopology(path)
                        node.apply_config(subschema_config)
                    else:
                        node = self.establish_path(
                            path,
                            subschema_config,
                            source=source)
                    node.apply_subschema()
                    node.apply_defaults()

                elif isinstance(path, dict):
                    node, path = self.outer_path(
                        path, source=source)

                    node.topology_ports(
                        subschema,
                        path,
                        source=source)

                else:
                    self.establish_path(
                        path,
                        subschema,
                        source=source)

    def generate_paths(self, processes, topology):
        for key, subprocess in processes.items():
            subtopology = topology[key]
            if isinstance(subprocess, Process):
                process_state = Store({
                    '_value': subprocess,
                    '_updater': 'set'}, outer=self)
                self.inner[key] = process_state

                subprocess.schema = subprocess.ports_schema()
                self.topology_ports(
                    subprocess.schema,
                    subtopology,
                    source=self.path_for() + (key,))
            else:
                if key not in self.inner:
                    self.inner[key] = Store({}, outer=self)
                self.inner[key].generate_paths(
                    subprocess,
                    subtopology)

    def generate(self, path, processes, topology, initial_state):
        '''
        Generate a subtree of this store at the given path. 
        The processes will be mapped into locations in the tree by the 
        topology, and once everything is constructed the initial_state
        will be applied.
        '''

        target = self.establish_path(path, {})
        target.generate_paths(processes, topology)
        target.set_value(initial_state)
        target.apply_subschemas()
        target.apply_defaults()


<<<<<<< HEAD
def inverse_topology(update, topology):
    '''
    Transform an update from the form its process produced into 
    one aligned to the given topology. 

    The inverse of this function (using a topology to construct a view for
    the perspective of a Process ports_schema()) lives in `Store`, called
    `topology_state`. This one stands alone as it does not require a store
    to calculate.
    '''

    inverse = {}
    for key, path in topology.items():
        if key == '*':
            if isinstance(path, dict):
                node = inverse
                if '_path' in path:
                    node = {}
                    assoc_path(inverse, path['_path'], node)
                    path = without(path, '_path')
                for child, child_update in update.items():
                    node[child] = inverse_topology(
                        update[child],
                        path)
            else:
                for child, child_update in update.items():
                    assoc_path(inverse, path + (child,), child_update)
        elif key in update:
            value = update[key]
            if isinstance(path, dict):
                node = inverse
                if '_path' in path:
                    node = {}
                    assoc_path(inverse, path['_path'], node)
                    path = without(path, '_path')
                node.update(inverse_topology(
                    value,
                    path))
            else:
                assoc_path(inverse, path, value)
    return inverse


# Compartment
=======
>>>>>>> b4668676
def generate_derivers(processes, topology):
    deriver_processes = {}
    deriver_topology = {}
    for process_key, node in processes.items():
        subtopology = topology[process_key]
        if isinstance(node, Process):
            for deriver_key, config in node.derivers().items():
                if deriver_key not in deriver_processes:
                    # generate deriver process
                    deriver_config = config.get('config', {})
                    generate = config['deriver']
                    if isinstance(generate, str):
                        generate = deriver_library[generate]

                    deriver = generate(deriver_config)
                    deriver_processes[deriver_key] = deriver

                    # generate deriver topology
                    deriver_topology[deriver_key] = {}
                    for target, source in config.get('port_mapping', {}).items():
                        path = subtopology[source]
                        deriver_topology[deriver_key][target] = path
        else:
            subderivers = generate_derivers(node, subtopology)
            deriver_processes[process_key] = subderivers['processes']
            deriver_topology[process_key] = subderivers['topology']
    return {
        'processes': deriver_processes,
        'topology': deriver_topology}


class Compartment(object):
    def __init__(self, config):
        self.config = config

    def generate_processes(self, config):
        return {}

    def generate_topology(self, config):
        return {}

    def generate(self, config=None, path=tuple()):
        '''
        Generate processes and topology for the compartment
        :param config: (dict) updates values in the configuration declared in the constructor
        :param path: (tuple) with ('path', 'to', 'level') associates the processes and topology at this level
        :return: (dict) with entries for 'processes' and 'topology'
        '''

        # merge config with self.config
        if config is None:
            config = {}
        default = copy.deepcopy(self.config)
        config = deep_merge(default, config)

        processes = self.generate_processes(config)
        topology = self.generate_topology(config)

        # add derivers
        derivers = generate_derivers(processes, topology)
        processes = deep_merge(derivers['processes'], processes)
        topology = deep_merge(derivers['topology'], topology)

        return {
            'processes': assoc_in({}, path, processes),
            'topology': assoc_in({}, path, topology)}

    def or_default(self, parameters, key):
        return parameters.get(key, self.defaults[key])

    def get_parameters(self):
        network = self.generate({})
        processes = network['processes']
        return {
            process_id: process.parameters
            for process_id, process in processes.items()}


def generate_state(processes, topology, initial_state):
    state = Store({})
    state.generate_paths(processes, topology)
    state.apply_subschemas()
    state.set_value(initial_state)
    state.apply_defaults()

    return state


def normalize_path(path):
    progress = []
    for step in path:
        if step == '..' and len(progress) > 0:
            progress = progress[:-1]
        else:
            progress.append(step)
    return progress


def timestamp(dt=None):
    if not dt:
        dt = datetime.datetime.now()
    return "%04d%02d%02d.%02d%02d%02d" % (
        dt.year, dt.month, dt.day,
        dt.hour, dt.minute, dt.second)


class Experiment(object):
    def __init__(self, config):
        self.config = config
        self.experiment_id = config.get('experiment_id', str(uuid.uuid1()))
        self.description = config.get('description', '')
        self.processes = config['processes']
        self.topology = config['topology']
        self.initial_state = config.get('initial_state', {})

        self.state = generate_state(
            self.processes,
            self.topology,
            self.initial_state)

        emitter_config = config.get('emitter', {})
        emitter_config['experiment_id'] = self.experiment_id
        self.emitter = get_emitter(emitter_config)

        self.local_time = 0.0

        # run the derivers
        self.send_updates([])

        # run the emitter
        self.emit_configuration()
        self.emit_data()

        log.info('experiment {}'.format(self.experiment_id))

        log.info('\nPROCESSES:')
        log.info(pf(self.processes))

        log.info('\nTOPOLOGY:')
        log.info(pf(self.topology))

        log.info('\nSTATE:')
        log.info(pf(self.state.get_value()))

        log.info('\nCONFIG:')
        log.info(pf(self.state.get_config(True)))

    def emit_configuration(self):
        data = {
            'time_created': timestamp(),
            'experiment_id': self.experiment_id,
            'description': self.description,
            # TODO -- serialize processes, topology, state
            # 'processes': self.processes,
            # 'topology': self.topology,
            # 'state': self.state.get_config()
        }
        emit_config = {
            'table': 'configuration',
            'data': data}
        self.emitter.emit(emit_config)

    def process_update(self, path, state, interval):
        process = state.value
        process_topology = get_in(self.topology, path)

        # translate the values from the tree structure into the form
        # that this process expects, based on its declared topology
        ports = state.outer.schema_topology(process.schema, process_topology)

        # perform the process update with the current states
        update = process.next_update(interval, ports)

        # translate the values from the process update back into the
        # paths they have in the state tree
        inverse = inverse_topology(update, process_topology)
        absolute = assoc_in({}, path[:-1], inverse)

        return absolute

    def apply_update(self, update):
        topology_updates = self.state.apply_update(update)
        if topology_updates:
            self.topology = deep_merge(self.topology, topology_updates)

    def run_derivers(self, derivers):
        for path, deriver in derivers.items():
            # timestep shouldn't influence derivers
            if not deriver.deleted:
                update = self.process_update(path, deriver, 0)
                self.apply_update(update)

    # def emit_paths(self, paths):
    #     emit_config = {
    #         'table': 'history',
    #         'data': data}
    #     self.emitter_emit(emit_config)

    def emit_data(self):
        data = self.state.emit_data()
        data.update({
            'time': self.local_time})
        emit_config = {
            'table': 'history',
            'data': data}
        self.emitter.emit(emit_config)

    def send_updates(self, updates, derivers=None):
        for update in updates:
            self.apply_update(update)
        if derivers is None:
            derivers = {
                path: state
                for path, state in self.state.depth()
                if state.value is not None and isinstance(state.value, Process) and state.value.is_deriver()}
        self.run_derivers(derivers)

    def update(self, timestep):
        """ Run each process for the given time step and update the related states. """

        time = 0

        def empty_front(t):
            return {
                'time': t,
                'update': {}}

        # keep track of which processes have simulated until when
        front = {}

        while time < timestep:
            full_step = INFINITY

            if VERBOSE:
                for state_id in self.states:
                    print('{}: {}'.format(time, self.states[state_id].to_dict()))

            # find all existing processes and derivers in the tree
            processes = {}
            derivers = {}
            for path, state in self.state.depth():
                if state.value is not None and isinstance(state.value, Process):
                    if state.value.is_deriver():
                        derivers[path] = state
                    else:
                        processes[path] = state

            # setup a way to track how far each process has simulated in time
            front = {
                path: process
                for path, process in front.items()
                if path in processes}

            # go through each process and find those that are able to update
            # based on their current time being less than the global time.
            for path, state in processes.items():
                if not path in front:
                    front[path] = empty_front(time)
                process_time = front[path]['time']

                if process_time <= time:
                    process = state.value
                    future = min(process_time + process.local_timestep(), timestep)
                    interval = future - process_time

                    # calculate the update for this process
                    update = self.process_update(path, state, interval)

                    # store the update to apply at its projected time
                    if interval < full_step:
                        full_step = interval
                    front[path]['time'] = future
                    front[path]['update'] = update

            if full_step == INFINITY:
                # no processes ran, jump to next process
                next_event = timestep
                for process_name in front.keys():
                    if front[path]['time'] < next_event:
                        next_event = front[path]['time']
                time = next_event
            else:
                # at least one process ran, apply updates and continue
                future = time + full_step

                updates = []
                paths = []
                for path, advance in front.items():
                    if advance['time'] <= future:
                        new_update = advance['update']
                        new_update['_path'] = path
                        updates.append(new_update)
                        advance['update'] = {}
                        paths.append(path)

                self.send_updates(updates, derivers)
                # self.emit_paths(paths)
                self.emit_data()

                time = future

        for process_name, advance in front.items():
            assert advance['time'] == time == timestep
            assert len(advance['update']) == 0

        self.local_time += timestep

        # run emitters
        # self.emit_data()

    def update_interval(self, time, interval):
        while self.local_time < time:
            self.update(interval)


# Tests
def test_recursive_store():
    environment_config = {
        'environment': {
            'temperature': {
                '_default': 0.0,
                '_updater': 'accumulate'},
            'fields': {
                (0, 1): {
                    'enzymeX': {
                        '_default': 0.0,
                        '_updater': 'set'},
                    'enzymeY': {
                        '_default': 0.0,
                        '_updater': 'set'}},
                (0, 2): {
                    'enzymeX': {
                        '_default': 0.0,
                        '_updater': 'set'},
                    'enzymeY': {
                        '_default': 0.0,
                        '_updater': 'set'}}},
            'agents': {
                '1': {
                    'location': {
                        '_default': (0, 0),
                        '_updater': 'set'},
                    'boundary': {
                        'external': {
                            '_default': 0.0,
                            '_updater': 'set'},
                        'internal': {
                            '_default': 0.0,
                            '_updater': 'set'}},
                    'transcripts': {
                        'flhDC': {
                            '_default': 0,
                            '_updater': 'accumulate'},
                        'fliA': {
                            '_default': 0,
                            '_updater': 'accumulate'}},
                    'proteins': {
                        'ribosome': {
                            '_default': 0,
                            '_updater': 'set'},
                        'flagella': {
                            '_default': 0,
                            '_updater': 'accumulate'}}},
                '2': {
                    'location': {
                        '_default': (0, 0),
                        '_updater': 'set'},
                    'boundary': {
                        'external': {
                            '_default': 0.0,
                            '_updater': 'set'},
                        'internal': {
                            '_default': 0.0,
                            '_updater': 'set'}},
                    'transcripts': {
                        'flhDC': {
                            '_default': 0,
                            '_updater': 'accumulate'},
                        'fliA': {
                            '_default': 0,
                            '_updater': 'accumulate'}},
                    'proteins': {
                        'ribosome': {
                            '_default': 0,
                            '_updater': 'set'},
                        'flagella': {
                            '_default': 0,
                            '_updater': 'accumulate'}}}}}}

    state = Store(environment_config)
    state.apply_update({})
    state.state_for(['environment'], ['temperature'])

def test_in():
    blank = {}
    path = ['where', 'are', 'we']
    assoc_path(blank, path, 5)
    print(blank)
    print(get_in(blank, path))
    update_in(blank, path, lambda x: x + 6)
    print(blank)

def test_topology_ports():
    quark_colors = ['green', 'red', 'blue']
    quark_spins = ['up', 'down']
    electron_spins = ['-1/2', '1/2']
    electron_orbitals = [
        str(orbit) + 's'
        for orbit in range(1, 8)]

    class Proton(Process):
        defaults = {
            'time_step': 1.0,
            'radius': 0.0}

        def __init__(self, parameters=None):
            if not parameters:
                parameters = {}
            self.radius = self.or_default(parameters, 'radius')
            self.parameters = parameters
            self.time_step = self.or_default(parameters, 'time_step')

        def ports_schema(self):
            return {
                'radius': {
                    '_updater': 'set',
                    '_default': self.radius},
                'quarks': {
                    '*': {
                        'color': {
                            '_updater': 'set',
                            '_default': quark_colors[0]},
                        'spin': {
                            '_updater': 'set',
                            '_default': quark_spins[0]}}},
                'electrons': {
                    '*': {
                        'orbital': {
                            '_updater': 'set',
                            '_default': electron_orbitals[0]},
                        'spin': {
                            '_default': electron_spins[0]}}}}

        def next_update(self, timestep, states):
            update = {}

            collapse = np.random.random()
            if collapse < states['radius'] * timestep:
                update['radius'] = collapse
                update['quarks'] = {}

                for name, quark in states['quarks'].items():
                    update['quarks'][name] = {
                        'color': np.random.choice(quark_colors),
                        'spin': np.random.choice(quark_spins)}

                update['electrons'] = {}
                orbitals = electron_orbitals.copy()
                for name, electron in states['electrons'].items():
                    np.random.shuffle(orbitals)
                    update['electrons'][name] = {
                        'orbital': orbitals.pop()}

            return update

    class Electron(Process):
        defaults = {
            'time_step': 1.0,
            'spin': electron_spins[0]}

        def __init__(self, parameters=None):
            self.parameters = parameters or {}
            self.spin = self.or_default(self.parameters, 'spin')
            self.time_step = self.or_default(self.parameters, 'time_step')

        def ports_schema(self):
            return {
                'spin': {
                    '_updater': 'set',
                    '_default': self.spin},
                'proton': {
                    'radius': {
                        '_default': 0.0}}}

        def next_update(self, timestep, states):
            update = {}

            if np.random.random() < states['proton']['radius']:
                update['spin'] = np.random.choice(electron_spins)

            return update

    processes = {
        'proton': Proton(),
        'electrons': {
            'a': {
                'electron': Electron()},
            'b': {
                'electron': Electron()}}}

    spin_path = ('internal', 'spin')
    radius_path = ('structure', 'radius')

    topology = {
        'proton': {
            'radius': radius_path,
            'quarks': ('internal', 'quarks'),
            'electrons': {
                '_path': ('electrons',),
                '*': {
                    'orbital': ('shell', 'orbital'),
                    'spin': spin_path}}},
        'electrons': {
            'a': {
                'electron': {
                    'spin': spin_path,
                    'proton': {
                        '_path': ('..', '..'),
                        'radius': radius_path}}},
            'b': {
                'electron': {
                    'spin': spin_path,
                    'proton': {
                        '_path': ('..', '..'),
                        'radius': radius_path}}}}}

    initial_state = {
        'structure': {
            'radius': 0.7},
        'internal': {
            'quarks': {
                'x': {
                    'color': 'green',
                    'spin': 'up'},
                'y': {
                    'color': 'red',
                    'spin': 'up'},
                'z': {
                    'color': 'blue',
                    'spin': 'down'}}}}

    experiment = Experiment({
        'processes': processes,
        'topology': topology,
        'initial_state': initial_state})

    log.debug(pf(experiment.state.get_config(True)))

    experiment.update_interval(10.0, 1.0)

    log.debug(pf(experiment.state.get_config(True)))


def test_timescales():
    class Slow(Process):
        def __init__(self):
            self.timestep = 3.0
            self.ports = {
                'state': ['base']}

        def ports_schema(self):
            return {
                'state': {
                    'base': {
                        '_default': 1.0}}}

        def local_timestep(self):
            return self.timestep

        def next_update(self, timestep, states):
            base = states['state']['base']
            next_base = timestep * base * 0.1

            return {
                'state': {'base': next_base}}

    class Fast(Process):
        def __init__(self):
            self.timestep = 0.1
            self.ports = {
                'state': ['base', 'motion']}

        def ports_schema(self):
            return {
                'state': {
                    'base': {
                        '_default': 1.0},
                    'motion': {
                        '_default': 0.0}}}

        def local_timestep(self):
            return self.timestep

        def next_update(self, timestep, states):
            base = states['state']['base']
            motion = timestep * base * 0.001

            return {
                'state': {'motion': motion}}

    processes = {
        'slow': Slow(),
        'fast': Fast()}

    states = {
        'state': {
            'base': 1.0,
            'motion': 0.0}}

    topology = {
        'slow': {'state': ('state',)},
        'fast': {'state': ('state',)}}

    emitter = {'type': 'null'}
    experiment = Experiment({
        'processes': processes,
        'topology': topology,
        'emitter': emitter,
        'initial_state': states})

    experiment.update(10.0)



if __name__ == '__main__':
    # test_recursive_store()
    # test_in()
    # test_timescales()
    test_topology_ports()<|MERGE_RESOLUTION|>--- conflicted
+++ resolved
@@ -932,7 +932,6 @@
         target.apply_defaults()
 
 
-<<<<<<< HEAD
 def inverse_topology(update, topology):
     '''
     Transform an update from the form its process produced into 
@@ -976,9 +975,6 @@
     return inverse
 
 
-# Compartment
-=======
->>>>>>> b4668676
 def generate_derivers(processes, topology):
     deriver_processes = {}
     deriver_topology = {}
