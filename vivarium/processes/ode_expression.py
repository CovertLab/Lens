from __future__ import absolute_import, division, print_function

import os
from scipy import constants

from vivarium.actor.process import Process, convert_to_timeseries, \
    plot_simulation_output, simulate_process_with_environment
from vivarium.utils.dict_utils import deep_merge, tuplify_role_dicts
from vivarium.utils.units import units
from vivarium.utils.regulation_logic import build_rule



class ODE_expression(Process):
    '''
    a ode-based mRNA and protein expression process, with boolean logic for regulation

    TODO -- kinetic regulation, cooperativity, autoinhibition, autactivation
    '''
    def __init__(self, initial_parameters={}):

        self.nAvogadro = constants.N_A * 1 / units.mol

        # ode gene expression
        self.transcription = initial_parameters.get('transcription_rates', {})
        self.translation = initial_parameters.get('translation_rates', {})
        self.degradation = initial_parameters.get('degradation_rates', {})
        self.protein_map = initial_parameters.get('protein_map', {})

        # boolean regulation
        regulation_logic = initial_parameters.get('regulation', {})
        self.regulation = {
            gene_id: build_rule(logic) for gene_id, logic in regulation_logic.items()}
        regulators = initial_parameters.get('regulators', [])
        internal_regulators = [state_id for role_id, state_id in regulators if role_id == 'internal']
        external_regulators = [state_id for role_id, state_id in regulators if role_id == 'external']

        # get initial state
        states = list(self.transcription.keys()) + list(self.translation.keys())
        null_states = {'internal': {
            state_id: 0 for state_id in states}}
        initialized_states = initial_parameters.get('initial_state', {})
        self.initial_state = deep_merge(null_states, initialized_states)
        internal = list(self.initial_state.get('internal', {}).keys())
        external = list(self.initial_state.get('external', {}).keys())

        self.partial_expression = {
            mol_id: 0 for mol_id in internal}

        # convert initial counts to concs.
        # TODO -- concs to counts (use deriver?)
        counts = self.initial_state['counts']
        volume = self.initial_state['global'].get('volume', 1.2)
        # concentrations = self.initial_state['internal']
        mmol_to_count = self.nAvogadro.to('1/mmol') * volume
        new_concentrations = {}
        for state_id, count in counts.items():
            conc = (count / mmol_to_count).magnitude
            new_concentrations[state_id] = conc
        self.initial_state['internal'].update(new_concentrations)


        roles = {
            'counts': states,
            'internal': internal + internal_regulators,
            'external': external + external_regulators,
            'global': ['volume']}

        parameters = {}
        parameters.update(initial_parameters)

        super(ODE_expression, self).__init__(roles, parameters)

    def default_settings(self):

        # default state
        default_state = self.initial_state
        default_emitter_keys = self.roles
        default_updaters = {}

        default_settings = {
            'state': default_state,
            'emitter_keys': default_emitter_keys,
            'updaters': default_updaters}

        return default_settings

    def next_update(self, timestep, states):
        internal_state = states['internal']
        volume = states['global']['volume'] * units.fL
<<<<<<< HEAD
        mmol_to_count = self.nAvogadro.to('1/mmol') * volume.to('L')
=======
        mmol_to_count = self.nAvogadro.to('1/mmol') * volume
>>>>>>> e3670230

        # get state of regulated reactions (True/False)
        flattened_states = tuplify_role_dicts(states)
        regulation_state = {}
        for gene_id, reg_logic in self.regulation.items():
            regulation_state[gene_id] = reg_logic(flattened_states)

        internal_update = {}
        # transcription: dM/dt = k_M - d_M * M
        # M: conc of mRNA, k_M: transcription rate, d_M: degradation rate
        # transcription rate abstracts over a number of factors, including gene copy number,
        # RNA polymerase abundance, strength of gene promoters, and availability of nucleotides
        for transcript, rate in self.transcription.items():
            transcript_state = internal_state[transcript]
            # do not transcribe inhibited genes
            if transcript in regulation_state and not regulation_state[transcript]:
                rate = 0

            internal_update[transcript] = \
                (rate - self.degradation.get(transcript, 0) * transcript_state) * timestep

        # translation: dP/dt = k_P * m_P - d_P * P
        # P: conc of protein, m_P: conc of P's transcript, k_P: translation rate, d_P: degradation rate
        # translation rate abstracts over a number of factors, including ribosome availability,
        # strength of mRNA's ribosome binding, availability of tRNAs and free amino acids
        for protein, rate in self.translation.items():
            transcript = self.protein_map[protein]
            transcript_state = internal_state[transcript]
            protein_state = internal_state[protein]

            internal_update[protein] = \
                (rate * transcript_state - self.degradation.get(protein, 0) * protein_state) * timestep

        # convert concentrations to counts.
        # keep partially expressed molecules for the next iteration
        expression_levels = {
            mol_id: (delta_conc * mmol_to_count).magnitude + self.partial_expression[mol_id] for
            mol_id, delta_conc in internal_update.items()}

        counts_update = {
            mol_id: int(level) for mol_id, level in expression_levels.items()}

        self.partial_expression = {
             mol_id: level - int(level)
             for mol_id, level in expression_levels.items()}

        return {
            'internal': internal_update,
            'counts': counts_update}



# functions
def get_toy_expression():
    # toy config
    transcription = {
        'lacy_RNA': 1e-20}

    translation = {
        'LacY': 1e-2}

    protein_map = {
        'LacY': 'lacy_RNA'}

    degradation = {
        'lacy_RNA': 0.2,
        'LacY': 0.001}

    initial_state = {
        'internal': {
            'lacy_RNA': 0,
            'LacY': 0.0},
        'global': {
            'volume': 1.2}}

    return {
        'transcription_rates': transcription,
        'translation_rates': translation,
        'degradation_rates': degradation,
        'protein_map': protein_map,
        'initial_state': initial_state}


def get_flagella_expression():
    transcription = {
        'flag_RNA': 1e-21}

    translation = {
        'flagella': 8e-5}

    degradation = {
        'flag_RNA': 2e-2}  # 1e-23}

    protein_map = {
        'flagella': 'flag_RNA'}

    initial_state = {
        'counts': {
            'flagella': 5,
            'flag_RNA': 30},
        'internal': {
            'flagella': 0,
            'flag_RNA': 0},
        'global': {
            'volume': 1.2}}

    return  {
        'transcription_rates': transcription,
        'translation_rates': translation,
        'degradation_rates': degradation,
        'protein_map': protein_map,
        'initial_state': initial_state}

default_settings = {
    'total_time': 10,
    # 'exchange_role': 'exchange',
    'environment_role': 'external',
    'environment_volume': 1e-12}

def test_expression(expression_config=get_toy_expression(), settings=default_settings):
    expression = ODE_expression(expression_config)
    saved_data = simulate_process_with_environment(expression, settings)
    return saved_data


if __name__ == '__main__':
    out_dir = os.path.join('out', 'tests', 'ode_expression')
    if not os.path.exists(out_dir):
        os.makedirs(out_dir)

    settings = {
        'total_time': 2520,
        # 'exchange_role': 'exchange',
        'environment_role': 'external',
        'environment_volume': 1e-12}

    # saved_data = test_expression()
    saved_data = test_expression(get_flagella_expression(), settings)
    del saved_data[0] # remove first state
    timeseries = convert_to_timeseries(saved_data)
    plot_simulation_output(timeseries, {}, out_dir)
    <|MERGE_RESOLUTION|>--- conflicted
+++ resolved
@@ -88,11 +88,7 @@
     def next_update(self, timestep, states):
         internal_state = states['internal']
         volume = states['global']['volume'] * units.fL
-<<<<<<< HEAD
         mmol_to_count = self.nAvogadro.to('1/mmol') * volume.to('L')
-=======
-        mmol_to_count = self.nAvogadro.to('1/mmol') * volume
->>>>>>> e3670230
 
         # get state of regulated reactions (True/False)
         flattened_states = tuplify_role_dicts(states)
