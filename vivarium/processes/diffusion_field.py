--- conflicted
+++ resolved
@@ -395,11 +395,7 @@
         'size': size,
         'agents': agents}
 
-<<<<<<< HEAD
-def test_diffusion_field(config=get_random_field_config(), time=10):
-=======
 def test_diffusion_field(config=get_gaussian_config(), time=10):
->>>>>>> 4205e252
     diffusion = DiffusionField(config)
     settings = {
         'total_time': time,
