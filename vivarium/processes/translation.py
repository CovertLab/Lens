import copy
import numpy as np
import random
from arrow import StochasticSystem

from vivarium.actor.process import Process
from vivarium.data.amino_acids import amino_acids
from vivarium.utils.datum import Datum
from vivarium.utils.polymerize import Elongation, Polymerase, Template, build_stoichiometry, build_rates, all_products

class Ribosome(Polymerase):
    pass

class Transcript(Template):
    pass

def generate_template(id, length, products):
    return {
        'id': id,
        'position': 0,
        'direction': 1,
        'sites': [],
        'terminators': [
            {'position': length,
             'strength': 1.0,
             'products': products}]}

def shuffle(l):
    l = [item for item in l]
    np.random.shuffle(l)
    return l

def random_string(alphabet, length):
    string = ''
    for step in range(length):
        string += random.choice(alphabet)
    return string

UNBOUND_RIBOSOME_KEY = 'Ribosome'

monomer_symbols = []
monomer_ids = []

for symbol, id in amino_acids.items():
    monomer_symbols.append(symbol)
    monomer_ids.append(id)

default_translation_parameters = {
    'sequences': {
        'oA': random_string(monomer_symbols, 20),
        'oAZ': random_string(monomer_symbols, 50),
        'oB': random_string(monomer_symbols, 30),
        'oBY': random_string(monomer_symbols, 70)},
    'templates': {
        'oA': generate_template('oA', 20, ['eA']),
        'oAZ': generate_template('oAZ', 50, ['eA', 'eZ']),
        'oB': generate_template('oB', 30, ['eB']),
        'oBY': generate_template('oBY', 70, ['eB', 'eY'])},
    'transcript_affinities': {
        'oA': 1.0,
        'oAZ': 1.0,
        'oB': 1.0,
        'oBY': 1.0},
    'elongation_rate': 5.0,
    'advancement_rate': 10.0,
    'symbol_to_monomer': amino_acids,
    'monomer_ids': monomer_ids}

class Translation(Process):
    def __init__(self, initial_parameters={}):
        self.monomer_symbols = list(amino_acids.keys())
        self.monomer_ids = list(amino_acids.values())

        self.default_parameters = default_translation_parameters

        templates = initial_parameters.get(
            'templates',
            self.default_parameters['templates'])

        self.default_parameters['protein_ids'] = all_products({
            key: Template(config)
            for key, config in templates.items()})

        self.default_parameters['transcript_order'] = list(
            initial_parameters.get(
                'transcript_affinities',
                self.default_parameters['transcript_affinities']).keys())
        self.default_parameters['molecule_ids'] = self.monomer_ids + [
            UNBOUND_RIBOSOME_KEY]

        self.parameters = copy.deepcopy(self.default_parameters)
        self.parameters.update(initial_parameters)

        self.sequences = self.parameters['sequences']
        self.templates = self.parameters['templates']

        self.transcript_affinities = self.parameters['transcript_affinities']
        self.transcript_order = self.parameters['transcript_order']
        self.transcript_count = len(self.transcript_order)

        self.monomer_ids = self.parameters['monomer_ids']
        self.molecule_ids = self.parameters['molecule_ids']
        self.protein_ids = self.parameters['protein_ids']
        self.symbol_to_monomer = self.parameters['symbol_to_monomer']
        self.elongation = 0
        self.elongation_rate = self.parameters['elongation_rate']
        self.advancement_rate = self.parameters['advancement_rate']

        self.affinity_vector = np.array([
            self.transcript_affinities[transcript_key]
            for transcript_key in self.transcript_order], dtype=np.float64)

        self.stoichiometry = build_stoichiometry(self.transcript_count)
        self.rates = build_rates(
            self.affinity_vector,
            self.advancement_rate)

        self.initiation = StochasticSystem(self.stoichiometry, self.rates)

        self.ribosome_id = 0

        self.roles = {
            'ribosomes': ['ribosomes'],
            'molecules': self.molecule_ids,
            'transcripts': self.transcript_order,
            'proteins': self.protein_ids}

        print('translation parameters: {}'.format(self.parameters))

        super(Translation, self).__init__(self.roles, self.parameters)

    def default_settings(self):
        default_state = {
            'ribosomes': {
                'ribosomes': []},
            'molecules': dict({
                UNBOUND_RIBOSOME_KEY: 10}),
            'transcripts': {
                transcript_id: 1
                for transcript_id in self.transcript_order},
            'proteins': {
                protein_id: 0
                for protein_id in self.protein_ids}}

        default_state['molecules'].update({
            monomer_id: 200
            for monomer_id in self.monomer_ids})

        operons = list(default_state['transcripts'].keys())
        default_emitter_keys = {
            'ribosomes': ['ribosomes'],
            'molecules': self.monomer_ids + [UNBOUND_RIBOSOME_KEY],
            'transcripts': operons,
            'proteins': self.protein_ids}

        default_updaters = {
            'ribosomes': {'ribosomes': 'set'},
            'molecules': {},
            'transcripts': {},
            'proteins': {}}

        return {
            'state': default_state,
            'emitter_keys': default_emitter_keys,
            'updaters': default_updaters,
            'parameters': self.parameters}

    def next_update(self, timestep, states):
        ribosomes = list(map(Ribosome, states['ribosomes']['ribosomes']))
        molecules = states['molecules']
        transcripts = states['transcripts']
        transcript_counts = np.array([
            transcripts.get(transcript_key, 0)
            for transcript_key in self.transcript_order], dtype=np.int64)

        # Find out how many transcripts are currently blocked by a
        # newly initiated ribosome
        bound_transcripts = np.zeros(self.transcript_count, dtype=np.int64)
        ribosomes_by_transcript = {
            transcript_key: []
            for transcript_key in self.transcript_order}
        for ribosome in ribosomes:
            ribosomes_by_transcript[ribosome.template].append(ribosome)
        for index, transcript in enumerate(self.transcript_order):
            bound_transcripts[index] = len([
                ribosome
                for ribosome in ribosomes_by_transcript[transcript]
                if ribosome.is_bound()])

        # Make the state for a gillespie simulation out of total number of each
        # transcript not blocked by a bound ribosome, concatenated with the number
        # of each transcript that is bound by a ribosome.
        # These are the two states for each transcript the simulation
        # will operate on, essentially going back and forth between
        # bound and unbound states.

<<<<<<< HEAD
        original_unbound_ribosomes = molecules[self.unbound_ribosomes_key]
=======
        original_unbound_ribosomes = states['molecules'][UNBOUND_RIBOSOME_KEY]
>>>>>>> 1a7603d0
        monomer_limits = {
            monomer: molecules[monomer]
            for monomer in self.monomer_ids}
        unbound_ribosomes = original_unbound_ribosomes

        templates = {
            key: Template(template)
            for key, template in self.templates.items()}

        time = 0
        now = 0
        elongation = Elongation(
            self.sequences,
            templates,
            monomer_limits,
            self.symbol_to_monomer,
            self.elongation)

        while time < timestep:
            # build the state vector for the gillespie simulation
            substrate = np.concatenate([
                transcript_counts - bound_transcripts,
                bound_transcripts,
                [unbound_ribosomes]])

            # find number of monomers until next terminator
            # distance = chromosome.terminator_distance()
            distance = 1

            # find interval of time that elongates to the point of the next terminator
            interval = min(distance / self.elongation_rate, timestep - time)

            # run simulation for interval of time to next terminator
            result = self.initiation.evolve(interval, substrate)

            # go through each event in the simulation and update the state
            ribosome_bindings = 0
            for now, event in zip(result['time'], result['events']):

                # perform the elongation until the next event
                terminations, monomer_limits, ribosomes = elongation.elongate(
                    time + now,
                    self.elongation_rate,
                    monomer_limits,
                    ribosomes)
                unbound_ribosomes += terminations

                # ribosome has bound the transcript
                if event < self.transcript_count:
                    transcript_key = self.transcript_order[event]
                    # transcript = self.templates[transcript_key]
                    bound_transcripts[event] += 1

                    self.ribosome_id += 1
                    new_ribosome = Ribosome({
                        'id': self.ribosome_id,
                        'template': transcript_key,
                        'position': 0})
                    new_ribosome.bind()
                    ribosomes.append(new_ribosome)
                    ribosomes_by_transcript[transcript_key].append(new_ribosome)

                    ribosome_bindings += 1
                    unbound_ribosomes -= 1
                # ribosome has begun polymerizing its protein
                else:
                    transcript_index = event - self.transcript_count
                    transcript_key = self.transcript_order[transcript_index]

                    bound_transcripts[transcript_index] -= 1

                    ribosome = ribosomes_by_transcript[transcript_key].pop()
                    ribosome.start_transcribing()

            # now that all events have been accounted for, elongate
            # until the end of this interval.
            terminations, monomer_limits, ribosomes = elongation.elongate(
                time + interval,
                self.elongation_rate,
                monomer_limits,
                ribosomes)
            unbound_ribosomes += terminations

            time += interval

        # track how far elongation proceeded to start from next iteration
        self.elongation = elongation.elongation - int(elongation.elongation)

        molecules = {
            UNBOUND_RIBOSOME_KEY: unbound_ribosomes - original_unbound_ribosomes}

        molecules.update({
            key: count * -1
            for key, count in elongation.monomers.items()})

        update = {
            'ribosomes': {
                'ribosomes': [ribosome.to_dict() for ribosome in ribosomes]},
            'molecules': molecules,
            'proteins': elongation.complete_polymers}

        return update


def test_translation():
    parameters = {
        'transcript_affinities': {
                'oA': 1.0,
                'oAZ': 1.0,
                'oB': 1.0,
                'oBY': 1.0},
        'elongation_rate': 10.0,
        'advancement_rate': 10.0}

    parameters = {}
    translation = Translation(parameters)

    states = {
        'ribosomes': {'ribosomes': []},
        'molecules': {UNBOUND_RIBOSOME_KEY: 10},
        'transcripts': {
            'oA': 10,
            'oAZ': 10,
            'oB': 10,
            'oBY': 10}}
    states['molecules'].update({
        molecule_id: 100
        for molecule_id in translation.monomer_ids})

    update = translation.next_update(10.0, states)
    
    print(update)
    print('complete!')



if __name__ == '__main__':
    test_translation()
        <|MERGE_RESOLUTION|>--- conflicted
+++ resolved
@@ -194,11 +194,7 @@
         # will operate on, essentially going back and forth between
         # bound and unbound states.
 
-<<<<<<< HEAD
-        original_unbound_ribosomes = molecules[self.unbound_ribosomes_key]
-=======
-        original_unbound_ribosomes = states['molecules'][UNBOUND_RIBOSOME_KEY]
->>>>>>> 1a7603d0
+        original_unbound_ribosomes = molecules[UNBOUND_RIBOSOME_KEY]
         monomer_limits = {
             monomer: molecules[monomer]
             for monomer in self.monomer_ids}
