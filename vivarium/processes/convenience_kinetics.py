from __future__ import absolute_import, division, print_function

import os
import copy

from scipy import constants

from vivarium.actor.process import Process, convert_to_timeseries, plot_simulation_output
from vivarium.utils.kinetic_rate_laws import KineticFluxModel
from vivarium.utils.dict_utils import tuplify_role_dicts
from vivarium.utils.units import units

EMPTY_ROLES = {
    'internal': [],
    'external': []}

EMPTY_STATES = {
    'internal': {},
    'external': {}}


class ConvenienceKinetics(Process):

    def __init__(self, initial_parameters={}):
        self.nAvogadro = constants.N_A * 1 / units.mol

        # retrieve initial parameters
        self.reactions = initial_parameters.get('reactions')
        self.initial_state = initial_parameters.get('initial_state', EMPTY_STATES)
        kinetic_parameters = initial_parameters.get('kinetic_parameters')
        roles = initial_parameters.get('roles', EMPTY_ROLES)

        # make the kinetic model
        self.kinetic_rate_laws = KineticFluxModel(self.reactions, kinetic_parameters)

        # roles
        # add volume to internal role
        if 'volume' not in roles.get('internal'):
            roles['internal'].append('volume')

        # fluxes role is used to pass constraints
        # exchange is equivalent to external, for lattice_compartment
        roles.update({
            'fluxes': self.kinetic_rate_laws.reaction_ids,
            'exchange': roles['external']
        })

        # parameters
        parameters = {}
        parameters.update(initial_parameters)

        super(ConvenienceKinetics, self).__init__(roles, parameters)

    def default_settings(self):

        # default state
        default_state = self.initial_state
        default_state['internal'].update({'volume': 1.2})  # (fL)

        # default emitter keys
        default_emitter_keys = {}

        # default updaters
        default_updaters = {}

        default_settings = {
            'process_id': 'template',
            'state': default_state,
            'emitter_keys': default_emitter_keys,
            'updaters': default_updaters,
            'time_step': 1.0}

        return default_settings

    def next_update(self, timestep, states):

        # get mmol_to_count for converting flux to exchange counts
        volume = states['internal']['volume'] * units.L
        mmol_to_count = self.nAvogadro.to('1/mmol') * volume

<<<<<<< HEAD
        # kinetic rate law uses a flat dict with 'state_role' keys.
        flattened_states = flatten_role_dicts(states)
=======
        # kinetic rate law requires a flat dict with ('role', 'state') keys.
        flattened_states = tuplify_role_dicts(states)
>>>>>>> 1695d95c

        # get flux
        fluxes = self.kinetic_rate_laws.get_fluxes(flattened_states)

        # make the update
        # add fluxes to update
        update = {role: {} for role in self.roles.keys()}
        update.update({'fluxes': fluxes})

        # get exchange
        for reaction_id, flux in fluxes.items():
            stoichiometry = self.reactions[reaction_id]['stoichiometry']
            for role_state_id, coeff in stoichiometry.items():
                for role_id, state_list in self.roles.items():
                    # separate the state_id and role_id
                    if role_id in role_state_id:
                        state_id = role_state_id[1]
                        state_flux = coeff * flux * timestep

                        if role_id == 'external':
                            # convert exchange fluxes to counts with mmol_to_count
                            delta_counts = int((state_flux * mmol_to_count).magnitude)
                            update['exchange'][state_id] = delta_counts
                        else:
                            update[role_id][state_id] = state_flux

        # note: external and internal roles update change in mmol.
        return update



# testing functions
toy_reactions = {
    'reaction1': {
        'stoichiometry': {
            ('internal', 'A'): 1,
            ('external', 'B'): -1},
        'is reversible': False,
        'catalyzed by': [('internal', 'enzyme1')]}
    }

toy_kinetics = {
    'reaction1': {
        ('internal', 'enzyme1'): {
            ('external', 'B'): 0.1,
            'kcat_f': 0.1}
        }
    }

toy_roles = {
    'internal': ['A', 'enzyme1'],
    'external': ['B'],
    }

toy_initial_state = {
    'internal': {
        'A': 1.0,
        'enzyme1': 1.0},
    'external': {
        'B': 1.0},
    'fluxes': {
        'reaction1': 0.0}
    }

# test
def test_convenience_kinetics(end_time=10):
    toy_config = {
        'reactions': toy_reactions,
        'kinetic_parameters': toy_kinetics,
        'initial_state': toy_initial_state,
        'roles': toy_roles}

    kinetic_process = ConvenienceKinetics(toy_config)

    # get initial state and parameters
    settings = kinetic_process.default_settings()
    state = settings['state']
    skip_roles = ['exchange']

    # initialize saved data
    saved_state = {}

    # run the simulation
    time = 0
    timestep = 1
    saved_state[time] = state
    while time < end_time:
        time += timestep
        # get update
        update = kinetic_process.next_update(timestep, state)

        # apply update
        for role_id, states_update in update.items():
            if role_id not in skip_roles:
                for state_id, change in states_update.items():
                    state[role_id][state_id] += change
        saved_state[time] = copy.deepcopy(state)

    return saved_state


if __name__ == '__main__':
    out_dir = os.path.join('out', 'tests', 'convenience_kinetics')
    if not os.path.exists(out_dir):
        os.makedirs(out_dir)

    plot_settings = {}

    saved_data = test_convenience_kinetics()
    del saved_data[0] # remove first state
    timeseries = convert_to_timeseries(saved_data)
    plot_simulation_output(timeseries, plot_settings, out_dir)<|MERGE_RESOLUTION|>--- conflicted
+++ resolved
@@ -78,13 +78,8 @@
         volume = states['internal']['volume'] * units.L
         mmol_to_count = self.nAvogadro.to('1/mmol') * volume
 
-<<<<<<< HEAD
-        # kinetic rate law uses a flat dict with 'state_role' keys.
-        flattened_states = flatten_role_dicts(states)
-=======
         # kinetic rate law requires a flat dict with ('role', 'state') keys.
         flattened_states = tuplify_role_dicts(states)
->>>>>>> 1695d95c
 
         # get flux
         fluxes = self.kinetic_rate_laws.get_fluxes(flattened_states)
