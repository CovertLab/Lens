--- conflicted
+++ resolved
@@ -76,12 +76,8 @@
 
         # get mmol_to_count for converting flux to exchange counts
         volume = states['internal']['volume'] * units.fL
-<<<<<<< HEAD
         # volume.to('L') is needed because pint does not simplify fL/L.
         mmol_to_count = self.nAvogadro.to('1/mmol') * volume.to('L')
-=======
-        mmol_to_count = self.nAvogadro.to('1/mmol') * volume
->>>>>>> 02691397
 
         # kinetic rate law requires a flat dict with ('role', 'state') keys.
         flattened_states = tuplify_role_dicts(states)
