--- conflicted
+++ resolved
@@ -73,15 +73,8 @@
 
     def next_update(self, timestep, states):
 
-<<<<<<< HEAD
-        # get mmol_to_count for converting flux to exchange counts
-        volume = states['internal']['volume'] * units.fL
-        # volume.to('L') is needed because pint does not simplify fL/L.
-        mmol_to_count = self.nAvogadro.to('1/mmol') * volume.to('L')
-=======
         # get mmol_to_counts for converting flux to exchange counts
         mmol_to_counts = states['global']['mmol_to_counts'] * units.L / units.mmol
->>>>>>> bf0ad769
 
         # kinetic rate law requires a flat dict with ('role', 'state') keys.
         flattened_states = tuplify_role_dicts(states)
@@ -105,19 +98,10 @@
                         state_flux = (coeff * flux * timestep *
                             units.mmol / units.L)
                         if role_id == 'external':
-<<<<<<< HEAD
-                            # convert exchange fluxes to counts with mmol_to_count
-                            delta_counts = int((state_flux * mmol_to_count).magnitude)
-                            update['exchange'][state_id] = (
-                                update['exchange'].get(state_id, 0)
-                                + delta_counts
-                            )
-=======
                             # convert exchange fluxes to counts with mmol_to_counts
                             # TODO -- use deriver to get exchanges
                             delta_counts = int((state_flux * mmol_to_counts).magnitude)
                             update['exchange'][state_id] = delta_counts
->>>>>>> bf0ad769
                         else:
                             update[role_id][state_id] = (
                                 update[role_id].get(state_id, 0)
@@ -129,45 +113,6 @@
 
 
 
-<<<<<<< HEAD
-# testing functions
-toy_reactions = {
-    'reaction1': {
-        'stoichiometry': {
-            ('internal', 'A'): 1,
-            ('external', 'B'): -1},
-        'is reversible': False,
-        'catalyzed by': [('internal', 'enzyme1')]}
-    }
-
-toy_kinetics = {
-    'reaction1': {
-        ('internal', 'enzyme1'): {
-            # Set k_m = None to make a reactant non-limiting
-            ('external', 'B'): 0.1, # k_m for external [B]
-            'kcat_f': 0.1}  # kcat for the forward direction
-        }
-    }
-
-toy_roles = {
-    'internal': ['A', 'enzyme1'],
-    'external': ['B'],
-    }
-
-toy_initial_state = {
-    'internal': {
-        'A': 1.0,
-        'enzyme1': 1.0},
-    'external': {
-        'B': 1.0},
-    'fluxes': {
-        'reaction1': 0.0}
-    }
-
-# test
-def test_convenience_kinetics(end_time=10):
-    toy_config = {
-=======
 # functions
 def get_glc_lct_config():
     """
@@ -196,9 +141,11 @@
     transport_kinetics = {
         'EX_glc__D_e': {
             ('internal', 'PTSG'): {
+                # k_m for external [glc__D_e]
                 ('external', 'glc__D_e'): 1e-1,
+                # Set k_m = None to make a reactant non-limiting
                 ('internal', 'pep_c'): None,
-                'kcat_f': 3e5}},
+                'kcat_f': 3e5}},  # kcat for the forward direction
         'EX_lac__D_e': {
             ('internal', 'LacY'): {
                 ('external', 'lac__D_e'): 1e-1,
@@ -263,7 +210,6 @@
             'reaction1': 0.0}}
 
     return {
->>>>>>> bf0ad769
         'reactions': toy_reactions,
         'kinetic_parameters': toy_kinetics,
         'initial_state': toy_initial_state,
