--- conflicted
+++ resolved
@@ -10,10 +10,7 @@
 
 
 COMPARTMENT_STATE = '__compartment_state__'
-<<<<<<< HEAD
-
-=======
->>>>>>> bf0ad769
+
 
 class topologyError(Exception):
     pass
@@ -345,9 +342,6 @@
             'data': data}
         self.emitter.emit(emit_config)
 
-<<<<<<< HEAD
-=======
-
     def divide_state(self):
         daughter_states = [{}, {}]
         for role_id, state in self.states.items():
@@ -376,7 +370,6 @@
         print('divided {}'.format(daughter_states))
         return daughter_states
 
->>>>>>> bf0ad769
     def prepare(self):
         ''' Avoid creating a copy of the process objects. '''
         self.new_state = self.state
