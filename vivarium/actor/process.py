--- conflicted
+++ resolved
@@ -293,13 +293,9 @@
 
         self.processes = processes
         self.states = states
-<<<<<<< HEAD
+
+        # configure compartment state
         self.states[COMPARTMENT_STATE] = self
-=======
->>>>>>> 7e35bc01
-
-        # configure compartment state
-        self.states[GLOBAL_STATE_KEY] = self
         self.state = {'processes': self.processes}
         self.updaters = {'processes': 'set'}
 
