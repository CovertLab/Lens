from __future__ import absolute_import, division, print_function

import copy
import uuid
import random
import datetime

import numpy as np
import logging as log

from vivarium.compartment.process import (
    Process,
    divider_library)
from vivarium.utils.dict_utils import merge_dicts, deep_merge, deep_merge_check
from vivarium.compartment.emitter import get_emitter

# processes
from vivarium.processes.derive_globals import DeriveGlobals, AVOGADRO
from vivarium.processes.derive_counts import DeriveCounts
from vivarium.processes.derive_concentrations import DeriveConcentrations
from vivarium.processes.derive_mass import DeriveMass
from vivarium.processes.tree_mass import TreeMass

deriver_library = {
    # 'mass': DeriveMass,
    # 'mass': DeriveMass,
    'globals': DeriveGlobals,
    'mmol_to_counts': DeriveCounts,
    'counts_to_mmol': DeriveConcentrations,
    'mass': TreeMass,
}


def get_in(d, path):
    if path:
        head = path[0]
        if head in d:
            return get_in(d[head], path[1:])
    else:
        return d


def assoc_in(d, path, value):
    if path:
        head = path[0]
        if len(path) == 1:
            d[head] = value
        else:
            if head not in d:
                d[head] = {}
            assoc_in(d[head], path[1:], value)
    else:
        value


def update_in(d, path, f):
    if path:
        head = path[0]
        if len(path) == 1:
            d[head] = f(d.get(head, None))
        else:
            if not head in d:
                d[head] = {}
            update_in(d[head], path[1:], f)


def dissoc(d, removing):
    return {
        key: value
        for key, value in d.items()
        if not key in removing}
        

def select_keys(d, keys):
    return {
        key: d.get(key)
        for key in keys}


DEFAULT_TIMESTEP = 1.0

INFINITY = float('inf')
VERBOSE = False

class topologyError(Exception):
    pass

def npize(d):
    ''' Turn a dict into an ordered set of keys and values. '''

    ordered = [[key, value] for key, value in d.items()]
    keys = [key for key, _ in ordered]
    values = np.array([value for _, value in ordered], np.float64)

    return keys, values

## updater functions
# these function take in a variable key, the entire store's dict,
# the variable's current value, the variable's current update,
# and returns a new value, and other updates
def update_accumulate(current_value, new_value):
    return current_value + new_value

def update_set(current_value, new_value):
    return new_value

def update_merge(current_value, new_value):
    # merge dicts, with new_value replacing any shared keys with current_value
    update = current_value.copy()
    for k, v in current_value.items():
        new = new_value.get(k)
        if isinstance(new, dict):
            update[k] = deep_merge(dict(v), new)
        else:
            update[k] = new
    return update

updater_library = {
    'accumulate': update_accumulate,
    'set': update_set,
    'merge': update_merge}



def schema_for(port, keys, initial_state, default=0.0, updater='accumulate'):
    return {
        key: {
            '_default': initial_state.get(
                port, {}).get(key, default),
            '_updater': updater}
        for key in keys}

def always_true(x):
    return True

def identity(y):
    return y

class Store(object):
    schema_keys = set([
        '_default',
        '_updater',
        '_divider',
        '_value',
        '_properties',
        '_emit',
        '_units'])

    def __init__(self, config, parent=None):
        self.parent = parent
        self.children = {}
        self.subschema = {}
        self.properties = {}
        self.default = None
        self.updater = None
        self.value = None
        self.units = None
        self.divider = None
        self.emit = False

        self.apply_config(config)

    def apply_config(self, config):
        if '_subschema' in config:
            self.subschema = deep_merge(
                self.subschema,
                config.get('_subschema', {}))
            config = {
                key: value
                for key, value in config.items()
                if key != '_subschema'}

        if self.schema_keys & config.keys():
            # TODO (Eran) -- check if config schema match existing schema, make exceptions if mismatched
            self.default = config.get('_default', self.default)
            self.value = config.get('_value', self.value or self.default)

            self.updater = config.get('_updater', self.updater or 'accumulate')
            if isinstance(self.updater, str):
                self.updater = updater_library[self.updater]

            self.divider = config.get('_divider', self.divider)
            if isinstance(self.divider, str):
                self.divider = divider_library[self.divider]
            if isinstance(self.divider, dict) and isinstance(self.divider['divider'], str):
                self.divider['divider'] = divider_library[self.divider['divider']]

            self.properties = deep_merge(
                self.properties,
                config.get('_properties', {}))

            self.units = config.get('_units', self.units)
            self.emit = config.get('_emit', self.emit)
        else:
            self.value = None

            for key, child in config.items():
                if not key in self.children:
                    self.children[key] = Store(child, parent=self)
                else:
                    self.children[key].apply_config(child)

    def get_updater(self, update):
        updater = self.updater
        if '_updater' in update:
            updater = update['_updater']
            if isinstance(updater, str):
                updater = updater_library[updater]
        return updater

    def get_config(self):
        config = {}
        if self.properties:
            config['_properties'] = self.properties
        if self.subschema:
            config['_subschema'] = self.subschema

        if self.children:
            child_config = {
                key: child.get_config()
                for key, child in self.children.items()}
            config.update(child_config)
        else:
            config.update({
                '_default': self.default,
                '_value': self.value})
            if self.updater:
                config['_updater'] = self.updater
            if self.divider:
                config['_divider'] = self.divider
            if self.units:
                config['_units'] = self.units

        return config

    def top(self):
        if self.parent:
            return self.parent.top()
        else:
            return self

    def get_value(self, condition=None, f=None):
        if self.children:
            if condition is None:
                condition = always_true

            if f is None:
                f = identity

            return {
                key: f(child.get_value(condition, f))
                for key, child in self.children.items()
                if condition(child)}
        else:
            return self.value

    def get_path(self, path):
        if path:
            step = path[0]
            if step == '..':
                child = self.parent
            else:
                child = self.children.get(step)

            if child:
                return child.get_path(path[1:])
            else:
                # TODO: more handling for bad paths?
                return None
        else:
            return self

    def get_paths(self, paths):
        return {
            key: self.get_path(path)
            for key, path in paths.items()}

    def get_values(self, paths):
        return {
            key: self.get_in(path)
            for key, path in paths.items()}

    def get_in(self, path):
        return self.get_path(path).get_value()

    def get_template(self, template):
        '''
        Pass in a template dict with None for each value you want to
        retrieve from the tree!
        '''

        state = {}
        for key, value in template.items():
            child = self.children[key]
            if value is None:
                state[key] = child.get_value()
            else:
                state[key] = child.get_template(value)
        return state

    def emit_data(self):
        data = {}
        if self.children:
            for key, child in self.children.items():
                child_data = child.emit_data()
                if child_data:
                    data[key] = child_data
            return data
        else:
            if self.emit:
                if isinstance(self.value, Process):
                    return self.value.pull_data()
                else:
                    return self.value

    def delete_path(self, path):
        if not path:
            self.children = {}
            self.value = None
            return self
        else:
            target = self.get_path(path[:-1])
            remove = path[-1]
            if remove in target.children:
                lost = target.children[remove]
                del target.children[remove]
                return lost

    def divide_value(self):
        if self.divider:
            # divider is either a function or a dict with topology
            if isinstance(self.divider, dict):
                divider = self.divider['divider']
                topology = self.divider['topology']
                state = self.parent.get_values(topology)
                return divider(self.value, state)
            else:
                return self.divider(self.value)
        elif self.children:
            daughters = [{}, {}]
            for key, child in self.children.items():
                division = child.divide_value()
                if division:
                    for daughter, divide in zip(daughters, division):
                        daughter[key] = divide
            return daughters

    def reduce(self, reducer, initial=None):
        value = initial
        for path, node in self.depth():
            value = reducer(value, path, node)
        return value

    def reduce_to(self, path, reducer, initial=None):
        value = self.reduce(reducer, initial)
        update = assoc_in({}, path, value)
        self.apply_update(update)

    def set_value(self, value):
        if self.children:
            for child, child_value in value.items():
                if child in self.children:
                    self.children[child].set_value(child_value)
        else:
            self.value = value

    def apply_update(self, update):
        if self.children:
            topology_updates = {}

            if '_delete' in update:
                # delete a list of paths
                for path in update['_delete']:
                    self.delete_path(path)

                update = dissoc(update, ['_delete'])

            if '_generate' in update:
                # generate a list of new compartments
                for generate in update['_generate']:
                    self.generate(
                        generate['path'],
                        generate['processes'],
                        generate['topology'],
                        generate['initial_state'])
                    assoc_in(
                        topology_updates,
                        generate['path'],
                        generate['topology'])
                self.apply_subschemas()

                update = dissoc(update, '_generate')

            if '_divide' in update:
                # use dividers to find initial states for daughters
                divide = update['_divide']
                mother = divide['mother']
                daughters = divide['daughters']
                initial_state = self.children[mother].get_value(
                    condition=lambda child: not(isinstance(child.value, Process)),
                    f=lambda child: copy.deepcopy(child))
                states = self.children[mother].divide_value()

                for daughter, state in zip(daughters, states):
                    daughter_id = daughter['daughter']
                    initial_state = deep_merge(
                        initial_state,
                        state)

                    self.generate(
                        daughter['path'],
                        daughter['processes'],
                        daughter['topology'],
                        daughter['initial_state'])
                    assoc_in(
                        topology_updates,
                        daughter['path'],
                        daughter['topology'])

                    self.apply_subschemas()
                    self.children[daughter_id].set_value(initial_state)
                self.delete_path((mother,))

                update = dissoc(update, '_divide')

            for key, value in update.items():
                if key in self.children:
                    child = self.children[key]
                    topology_updates = deep_merge(
                        topology_updates,
                        {key: child.apply_update(value)})

            return topology_updates

        else:
            if isinstance(update, dict) and '_reduce' in update:
                reduction = update['_reduce']
                top = self.get_path(reduction.get('from'))
                update = top.reduce(
                    reduction['reducer'],
                    initial=reduction['initial'])

            updater = self.updater
            if isinstance(update, dict) and self.schema_keys & update.keys():
                if '_updater' in update:
                    updater = self.get_updater(update)
                    update = update.get('_value', self.default)

            self.value = updater(self.value, update)

    def child_value(self, key):
        if key in self.children:
            return self.children[key].get_value()

    def state_for(self, path, keys):
        state = self.get_path(path)
        if state is None:
            return {}
        elif keys and keys[0] == '*':
            return state.get_value()
        else:
            return {
                key: state.child_value(key)
                for key in keys}

    def depth(self, path=()):
        base = [(path, self)]
        for key, child in self.children.items():
            down = tuple(path + (key,))
            base += child.depth(down)
        return base

    def processes(self, path=()):
        return {
            path: state
            for path, state in self.depth()
            if state.value and isinstance(state.value, Process)}

    def establish_path(self, path, config, child_key='child'):
        if len(path) > 0:
            step = path[0]
            remaining = path[1:]

            if step == '..':
                if not self.parent:
                    self.parent = Store({})
                    self.parent.children[child_key] = self
                return self.parent.establish_path(remaining, config, child_key)
            else:
                if not step in self.children:
                    self.children[step] = Store({}, self)
                return self.children[step].establish_path(remaining, config, child_key)
        else:
            self.apply_config(config)
            return self

    def apply_subschema(self, subschema=None):
        if subschema is None:
            subschema = self.subschema
        for child_key, child in self.children.items():
            child.apply_config(subschema)

    def apply_subschemas(self):
        if self.subschema:
            self.apply_subschema()
        for child in self.children.values():
            child.apply_subschemas()

    def update_subschema(self, path, subschema):
        target = self.get_path(path)
        if target.subschema is None:
            target.subschema = subschema
        else:
            target.subschema = deep_merge(
                target.subschema,
                subschema)
        return target

    def generate_paths(self, processes, topology, initial_state):
        for key, subprocess in processes.items():
            subtopology = topology[key]
            if isinstance(subprocess, Process):
                process_state = Store({
                    '_value': subprocess,
                    '_updater': 'set'}, self)
                self.children[key] = process_state
                for port, targets in subprocess.ports_schema().items():
                    path = subtopology[port]
                    if path:
                        initial = get_in(initial_state, path)
                        for target, schema in targets.items():
                            if target == '*':
<<<<<<< HEAD
                                # glob = self.update_subschema(path, schema)
=======
>>>>>>> 68e0a297
                                glob = self.establish_path(path, {
                                    '_subschema': schema})
                                glob.apply_subschema()
                            else:
                                if initial and target in initial:
                                    schema = dict(
                                        schema,
                                        _value=initial[target])
                                subpath = tuple(path) + (target,)
                                self.establish_path(subpath, schema)
            else:
                if not key in self.children:
                    self.children[key] = Store({}, self)
                substate = initial_state.get(key, {})
                self.children[key].generate_paths(
                    subprocess,
                    subtopology,
                    substate)

    def generate(self, path, processes, topology, initial_state):
        target = self.establish_path(path, {})
        target.generate_paths(processes, topology, initial_state)


def generate_derivers(processes, topology):
    deriver_processes = {}
    deriver_topology = {}
    for process_key, node in processes.items():
        subtopology = topology[process_key]
        if isinstance(node, Process):
            for deriver_key, config in node.derivers().items():
                if deriver_key not in deriver_processes:
                    # generate deriver process
                    deriver_config = config.get('config', {})
                    generate = config['deriver']
                    if isinstance(generate, str):
                        generate = deriver_library[generate]

                    deriver = generate(deriver_config)
                    deriver_processes[deriver_key] = deriver

                    # generate deriver topology
                    deriver_topology[deriver_key] = {}
                    for target, source in config.get('port_mapping', {}).items():
                        path = subtopology[source]
                        deriver_topology[deriver_key][target] = path
        else:
            subderivers = generate_derivers(node, subtopology)
            deriver_processes[process_key] = subderivers['processes']
            deriver_topology[process_key] = subderivers['topology']
    return {
        'processes': deriver_processes,
        'topology': deriver_topology}


class Compartment(object):
    def __init__(self, config):
        self.config = config

    def generate_processes(self, config):
        return {}

    def generate_topology(self, config):
        return {}

    def generate(self, config):
        processes = self.generate_processes(config)
        topology = self.generate_topology(config)

        # add derivers
        derivers = generate_derivers(processes, topology)
        processes = deep_merge(processes, derivers['processes'])
        topology = deep_merge(topology, derivers['topology'])

        return {
            'processes': processes,
            'topology': topology}


def generate_state(processes, topology, initial_state):
    state = Store({})
    state.generate_paths(processes, topology, initial_state)
    state.apply_subschemas()
    return state


def normalize_path(path):
    progress = []
    for step in path:
        if step == '..' and len(progress) > 0:
            progress = progress[:-1]
        else:
            progress.append(step)
    return progress


def timestamp(dt=None):
    if not dt:
        dt = datetime.datetime.now()

    return "%04d%02d%02d.%02d%02d%02d" % (
        dt.year, dt.month, dt.day,
        dt.hour, dt.minute, dt.second)


class Experiment(object):
    def __init__(self, config):
        self.config = config
        self.experiment_id = config.get('experiment_id', uuid.uuid1())
        self.description = config.get('description','')
        self.processes = config['processes']
        self.topology = config['topology']
        self.initial_state = config['initial_state']

        self.state = generate_state(
            self.processes,
            self.topology,
            self.initial_state)

        emitter_config = config.get('emitter', {})
        emitter_config['experiment_id'] = self.experiment_id
        self.emitter = get_emitter(emitter_config)
        self.emit_configuration()

        self.local_time = 0.0

    def emit_configuration(self):
        data = {
            'time_created': timestamp(),
            'experiment_id': self.experiment_id,
            'description': self.description,
            'processes': self.processes,
            'topology': self.topology,
            'initial_state': self.initial_state}
        emit_config = {
            'table': 'configuration',
            'data': data}
        self.emitter.emit(emit_config)

    def absolute_update(self, path, new_update):
        absolute = {}
        for port, update in new_update.items():
            topology = get_in(self.topology, path + (port,))
            if topology is not None:
                state_path = path[:-1] + topology
                normal_path = normalize_path(state_path)
                assoc_in(absolute, normal_path, update)
        return absolute

    def process_update(self, path, state, interval):
        process = state.value
        process_topology = get_in(self.topology, path)
        ports = process.find_states(state.parent, process_topology)
        update = process.next_update(interval, ports)
        absolute = self.absolute_update(path, update)
        return absolute

    def apply_update(self, update):
        topology_updates = self.state.apply_update(update)
        if topology_updates:
            self.topology = deep_merge(self.topology, topology_updates)

    def run_derivers(self, derivers):
        for path, deriver in derivers.items():
            # timestep shouldn't influence derivers
            update = self.process_update(path, deriver, 0)
            self.apply_update(update)

    def emit_data(self):
        data = self.state.emit_data()
        data.update({
            'time': self.local_time})
        emit_config = {
            'table': 'history',
            'data': data}
        self.emitter.emit(emit_config)

    def send_updates(self, updates, derivers=None):
        for update in updates:
            self.apply_update(update)
        if derivers is None:
            derivers = {
                path: state
                for path, state in self.state.depth()
                if state.value is not None and isinstance(state.value, Process) and state.value.is_deriver()}
        self.run_derivers(derivers)

    def update(self, timestep):
        ''' Run each process for the given time step and update the related states. '''

        time = 0

        def empty_front(t):
            return {
                'time': t,
                'update': {}}

        # keep track of which processes have simulated until when
        front = {}

        while time < timestep:
            step = INFINITY

            if VERBOSE:
                for state_id in self.states:
                    print('{}: {}'.format(time, self.states[state_id].to_dict()))

            all_processes = {
                path: state
                for path, state in self.state.depth()
                if state.value is not None and isinstance(state.value, Process)}

            processes = {
                path: state
                for path, state in all_processes.items()
                if not state.value.is_deriver()}

            derivers = {
                path: state
                for path, state in all_processes.items()
                if state.value.is_deriver()}

            front = {
                path: process
                for path, process in front.items()
                if path in processes}

            for path, state in processes.items():
                if not path in front:
                    front[path] = empty_front(time)
                process_time = front[path]['time']

                if process_time <= time:
                    process = state.value
                    future = min(process_time + process.local_timestep(), timestep)
                    interval = future - process_time
                    update = self.process_update(path, state, interval)

                    if interval < step:
                        step = interval
                    front[path]['time'] = future
                    front[path]['update'] = update

            if step == INFINITY:
                # no processes ran, jump to next process
                next_event = timestep
                for process_name in front.keys():
                    if front[path]['time'] < next_event:
                        next_event = front[path]['time']
                time = next_event
            else:
                # at least one process ran, apply updates and continue
                future = time + step

                updates = []
                for path, advance in front.items():
                    if advance['time'] <= future:
                        new_update = advance['update']
                        new_update['_path'] = path
                        updates.append(new_update)
                        advance['update'] = {}

                self.send_updates(updates, derivers)

                time = future

        for process_name, advance in front.items():
            assert advance['time'] == time == timestep
            assert len(advance['update']) == 0

        self.local_time += timestep

        # run emitters
        self.emit_data()

def test_recursive_store():
    environment_config = {
        'environment': {
            'temperature': {
                '_default': 0.0,
                '_updater': 'accumulate'},
            'fields': {
                (0, 1): {
                    'enzymeX': {
                        '_default': 0.0,
                        '_updater': 'set'},
                    'enzymeY': {
                        '_default': 0.0,
                        '_updater': 'set'}},
                (0, 2): {
                    'enzymeX': {
                        '_default': 0.0,
                        '_updater': 'set'},
                    'enzymeY': {
                        '_default': 0.0,
                        '_updater': 'set'}}},
            'agents': {
                '1': {
                    'location': {
                        '_default': (0, 0),
                        '_updater': 'set'},
                    'boundary': {
                        'external': {
                            '_default': 0.0,
                            '_updater': 'set'},
                        'internal': {
                            '_default': 0.0,
                            '_updater': 'set'}},
                    'transcripts': {
                        'flhDC': {
                            '_default': 0,
                            '_updater': 'accumulate'},
                        'fliA': {
                            '_default': 0,
                            '_updater': 'accumulate'}},
                    'proteins': {
                        'ribosome': {
                            '_default': 0,
                            '_updater': 'set'},
                        'flagella': {
                            '_default': 0,
                            '_updater': 'accumulate'}}},
                '2': {
                    'location': {
                        '_default': (0, 0),
                        '_updater': 'set'},
                    'boundary': {
                        'external': {
                            '_default': 0.0,
                            '_updater': 'set'},
                        'internal': {
                            '_default': 0.0,
                            '_updater': 'set'}},
                    'transcripts': {
                        'flhDC': {
                            '_default': 0,
                            '_updater': 'accumulate'},
                        'fliA': {
                            '_default': 0,
                            '_updater': 'accumulate'}},
                    'proteins': {
                        'ribosome': {
                            '_default': 0,
                            '_updater': 'set'},
                        'flagella': {
                            '_default': 0,
                            '_updater': 'accumulate'}}}}}}

    state = Store(environment_config)

    state.apply_update({})
    state.state_for({})

def test_in():
    blank = {}
    path = ['where', 'are', 'we']
    assoc_in(blank, path, 5)
    print(blank)
    print(get_in(blank, path))
    update_in(blank, path, lambda x: x + 6)
    print(blank)


if __name__ == '__main__':
    test_recursive_store()
    test_in()<|MERGE_RESOLUTION|>--- conflicted
+++ resolved
@@ -530,10 +530,6 @@
                         initial = get_in(initial_state, path)
                         for target, schema in targets.items():
                             if target == '*':
-<<<<<<< HEAD
-                                # glob = self.update_subschema(path, schema)
-=======
->>>>>>> 68e0a297
                                 glob = self.establish_path(path, {
                                     '_subschema': schema})
                                 glob.apply_subschema()
