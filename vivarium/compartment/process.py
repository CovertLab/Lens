from __future__ import absolute_import, division, print_function

import copy
import random

import numpy as np
import logging as log

import vivarium.compartment.emitter as emit
from vivarium.utils.dict_utils import merge_dicts, deep_merge, deep_merge_check


COMPARTMENT_STATE = '__compartment_state__'

DEFAULT_TIMESTEP = 1.0

INFINITY = float('inf')
VERBOSE = False

class topologyError(Exception):
    pass

def npize(d):
    ''' Turn a dict into an ordered set of keys and values. '''

    ordered = [[key, value] for key, value in d.items()]
    keys = [key for key, _ in ordered]
    values = np.array([value for _, value in ordered], np.float64)

    return keys, values

def underscore_keys(d):
    return {
        '_' + key: value
        for key, value in d.items()}

## updater functions
# these function take in a variable key, the entire store's dict,
# the variable's current value, the variable's current update,
# and returns a new value, and other updates
def update_accumulate(key, state_dict, current_value, new_value):
    return current_value + new_value, {}

def update_set(key, state_dict, current_value, new_value):
    return new_value, {}

def update_merge(key, state_dict, current_value, new_value):
    # merge dicts, with new_value replacing any shared keys with current_value
    update = current_value.copy()
    for k, v in current_value.items():
        new = new_value.get(k)
        if isinstance(new, dict):
            update[k] = deep_merge(dict(v), new)
        else:
            update[k] = new
    return update, {}

updater_library = {
    'accumulate': update_accumulate,
    'set': update_set,
    'merge': update_merge}


## divider functions
# these functions take in a value, are return two values for each daughter
def default_divide_condition(compartment):
    return False

def divide_set(state):
    return [state, state]

def divide_split(state):
    if isinstance(state, int):
        remainder = state % 2
        half = int(state / 2)
        if random.choice([True, False]):
            return [half + remainder, half]
        else:
            return [half, half + remainder]
    elif state == float('inf') or state == 'Infinity':
        # some concentrations are considered infinite in the environment
        # an alternative option is to not divide the local environment state
        return [state, state]
    elif isinstance(state, float):
        half = state/2
        return [half, half]
    else:
        raise Exception('can not divide state {} of type {}'.format(state, type(state)))

def divide_zero(state):
    return [0, 0]

def divide_split_dict(state):
    d1 = dict(list(state.items())[len(state) // 2:])
    d2 = dict(list(state.items())[:len(state) // 2])
    return [d1, d2]

divider_library = {
    'set': divide_set,
    'split': divide_split,
    'split_dict': divide_split_dict,
    'zero': divide_zero}



KEY_TYPE = 'U31'

def keys_list(d):
    return list(d.keys())

class Store(object):
    ''' Represents a set of named values. '''

    def __init__(self, initial_state={}, schema={}):
        ''' Keys and state initialize empty, with a maximum key length of 31. '''

        self.state = copy.deepcopy(initial_state)
        self.schema = schema

        # get updaters from schema
        updaters = {}
        for state, state_schema in schema.items():
            updater = state_schema.get('updater')
            if updater:
                updaters.update({state: updater})
        self.updaters = updaters

    def schema_properties(self, keys, schema_type):
        return {key: self.schema[key].get(schema_type) for key in keys}

    def keys(self):
        return self.state.keys()

    def duplicate(self, initial_state={}):
        return Store(
            initial_state = initial_state or self.to_dict(),
            schema = self.dict(self.schema))

    def declare_state(self, keys):
        ''' Initialize values for the given keys to zero. '''

        for key in keys:
            if not key in self.state:
                self.state[key] = 0

    def assign_values(self, values):
        ''' Assign a dict of keys and values to the state. '''
        self.state.update(values)

    def apply_update(self, update):
        ''' Apply a dict of keys and values to the state using its updaters. '''

        for key, value in update.items():
            # updater can be a function or a key into the updater library
            updater = self.updaters.get(key, 'accumulate')
            if not callable(updater):
                updater = updater_library[updater]

            try:
                self.new_state[key], other_updates = updater(
                    key,
                    self.state,
                    self.new_state[key],
                    value)
            except TypeError as e:
                log.error(
                    'bad update - {}: {}, {}'.format(
                        key, value, self.new_state[key]))
                raise e

            self.new_state.update(other_updates)

    def apply_updates(self, updates):
        ''' Apply a list of updates to the state '''

        for update in updates:
            self.apply_update(update)

    def prepare(self):
        ''' Prepares for state updates by creating new copy of existing state '''

        self.new_state = self.state
        # self.new_state = copy.deepcopy(self.state)

    def proceed(self):
        ''' Once all updates are complete, swaps out state for newly calculated state '''

        self.state = self.new_state

    def state_for(self, keys):
        ''' Get the current state of these keys as a dict of values. '''

        return {
            key: self.state[key]
            for key in keys}

    def to_dict(self):
        ''' Get the current state of all keys '''

        # return copy.deepcopy(self.state)
        return {
            key: value
            for key, value in self.state.items()}


class Process(object):
    def __init__(self, ports, parameters=None):
        ''' Declare what ports this process expects. '''

        self.ports = ports
        self.parameters = parameters or {}
        self.states = None

        default_timestep = self.default_settings().get('time_step', 1.0)
        self.time_step = self.parameters.get('time_step', default_timestep)

    def local_timestep(self):
        '''
        Returns the favored timestep for this process.
        Meant to be overridden in subclasses, unless 1.0 is a happy value. 
        '''

        return self.time_step

    def default_settings(self):
        return {}


    def schema_properties(self, states, schema_type):
        '''
        Requires:
            - states (dict)
            - schema_type (str)

        Returns a dictionary with {store_id: {key: schema_value}}
        for all store_ids and list of keys in states,
        with schema_value specified by schema_type
        '''

        schema = {}
        for store_id, keys in states.items():
            schema[store_id] = self.states[store_id].schema_properties(keys, schema_type)

        return schema

    def assign_ports(self, states):
        '''
        Provide States for some or all of the ports this Process expects.

        Roles and States must have the same keys. '''

        self.states = states
        for port, state in self.states.items():
            state.declare_state(self.ports[port])

    def ports_schema(self):
        defaults = self.default_settings()
        schema = defaults.get('schema', {})
        state = defaults.get('state', {})
        
        for port, targets in self.ports.items():
            port_state = state.get(port, {})
            if not port in schema:
                schema[port] = {}
            for target in targets:
                if not target in schema[port]:
                    schema[port][target] = {}
                if not 'default' in schema[port][target]:
                    schema[port][target]['default'] = port_state.get(target)
                # TODO: underscore_keys should not be necessary, start
                #   with special keys for schema properties
                schema[port][target] = underscore_keys(schema[port][target])

        return schema

    def update_for(self, timestep):
        ''' Called each timestep to find the next state for this process. '''

        states = {
            port: self.states[port].state_for(values)
            for port, values in self.ports.items()}

        return self.next_update(timestep, states)

    def parameters_for(self, parameters, key):
        ''' Return key in parameters or from self.default_parameters if not present. '''

        return parameters.get(key, self.default_parameters[key])

    def derive_defaults(self, parameters, original_key, derived_key, f):
        present = self.parameters_for(parameters, original_key)
        self.default_parameters[derived_key] = f(present)
        return self.default_parameters[derived_key]

    def find_states(self, tree, topology):
        return {
            port: tree.state_for(topology[port], keys)
            for port, keys in self.ports.items()}

    def next_update(self, timestep, states):
        '''
        Find the next update given the current states this process cares about.

        This is the main function a new process would override.'''

        return {
            port: {}
            for port, values in self.ports.items()}


def connect_topology(process, derivers, states, topology):
    ''' Given a set of processes and states, and a description of the connections
        between them, link the ports in each process to the state they refer to.'''
<<<<<<< HEAD
    processes = merge_dicts([process, derivers])
    for name, process in processes.items():
=======
    all_processes = process.copy()
    all_processes.update(derivers)
    for name, process in all_processes.items():
>>>>>>> 0d774063
        connections = topology[name]
        ports = {
            port: states[key]
            for port, key in connections.items()}
        try:
            process.assign_ports(ports)
        except:
            print('{} mismatched ports'.format(name))

def get_minimum_timestep(processes):
    # get the minimum time_step from all processes
    minimum_step = 10

    for process_id, process_object in processes.items():
        settings = process_object.default_settings()
        time_step = settings.get('time_step', DEFAULT_TIMESTEP)
        minimum_step = min(time_step, minimum_step)

    return minimum_step

def get_maximum_timestep(processes):
    # get the minimum time_step from all processes
    maximum_step = 0.0

    for process_id, process_object in processes.items():
        settings = process_object.default_settings()
        time_step = settings.get('time_step', DEFAULT_TIMESTEP)
        maximum_step = max(time_step, maximum_step)

    return maximum_step

def get_schema(processes, topology):
    schema = {}
    for process_id, process in processes.items():
        process_settings = process.default_settings()
        process_schema = process_settings.get('schema', {})
        try:
            port_map = topology[process_id]
        except:
            print('{} topology port mismatch'.format(process_id))
            raise

        # go through each port, and get the schema
        for process_port, settings in process_schema.items():
            compartment_port = port_map[process_port]
            compartment_schema = {
                compartment_port: settings}

            ## TODO -- check for mismatch
            deep_merge_check(schema, compartment_schema)
    return schema

def initialize_state(processes, topology, initial_state):
    schema = get_schema(processes, topology)

    # make a dict with the compartment's default states {ports: states}
    compartment_states = {}
    for process_id, ports_map in topology.items():
        process_ports = processes[process_id].ports

        settings = processes[process_id].default_settings()
        default_process_states = settings['state']

        for process_port, states in process_ports.items():
            try:
                compartment_port = topology[process_id][process_port]
            except:
                raise topologyError(
                    'no "{}" port assigned to "{}" process in topology'.format(process_port, process_id))

            # initialize the default states
            default_states = default_process_states.get(process_port, {})

            # update the states
            # TODO -- make this a deep_merge_check, requires better handling of initial state conflicts
            c_states = deep_merge(default_states, compartment_states.get(compartment_port, {}))
            compartment_states[compartment_port] = c_states

    # initialize state for each compartment port
    initialized_state = {}
    for compartment_port, states in compartment_states.items():
        state_schema = schema.get(compartment_port, {})

        make_state = Store(
            initial_state=deep_merge(states, dict(initial_state.get(compartment_port, {}))),
            schema=state_schema)
        initialized_state[compartment_port] = make_state

    return initialized_state

def flatten_process_layers(process_layers):
    processes = {}
    for layer in process_layers:
        processes.update(layer)
    return processes

class Compartment(Store):
    ''' Track a set of processes and states and the connections between them. '''

    def __init__(self, processes, derivers, states, configuration):
        ''' Given a set of processes and states, and a topology describing their
            connections, perform those connections. '''

        self.processes = processes
        self.states = states
        self.derivers = derivers
        self.all_processes = {}
        self.all_processes.update(self.processes)
        self.all_processes.update(self.derivers)
        self.configuration = configuration

        self.topology = configuration['topology']
        self.initial_time = configuration.get('initial_time', 0.0)
        self.local_time = 0.0
        self.time_step = configuration.get('time_step', get_maximum_timestep(processes))

        # configure compartment state
        self.states[COMPARTMENT_STATE] = self
        self.state = {
            'processes': self.processes,
            'derivers': self.derivers}
        self.updaters = {'processes': 'set'}

        # divide condition
        self.divide_condition = configuration.get('divide_condition', default_divide_condition)

        # emitter
        emitter_config = configuration.get('emitter')
        if emitter_config is None:
            emitter = emit.get_emitter({})
            self.emitter_keys = emitter.get('keys')
            self.emitter = emitter.get('object')
        elif isinstance(emitter_config, str):
            emitter = emit.configure_emitter(
                {'emitter': {'type': emitter_config}},
<<<<<<< HEAD
                merge_dicts([self.processes, self.derivers]),
=======
                self.all_processes,
>>>>>>> 0d774063
                self.topology)
            self.emitter_keys = emitter.get('keys')
            self.emitter = emitter.get('object')
        else:
            self.emitter_keys = configuration['emitter'].get('keys')
            self.emitter = configuration['emitter'].get('object')

        connect_topology(processes, derivers, self.states, self.topology)

        # log experiment configuration
        data = {
            'type': 'compartment',
            'name': configuration.get('name', 'compartment'),
            'topology': self.topology}

        emit_config = {
            'table': 'configuration',
            'data': data}
        self.emitter.emit(emit_config)

    def divide_state(self):
        daughter_states = [{}, {}]
        for port_id, state in self.states.items():
            if port_id == COMPARTMENT_STATE:
                # TODO -- copy compartment_state to each daughter???
                break
            else:
                schema = state.schema

            for state_id, value in state.to_dict().items():
                state_schema = schema.get(state_id, {})
                divide_type = state_schema.get('divide', 'split')  # default divider is 'split'
                divider = divider_library[divide_type]

                # divide the state
                divided_state = divider(value)

                for index in range(2):
                    new_state = {
                        port_id: {
                            state_id: divided_state[index]}}
                    deep_merge(daughter_states[index], new_state)

        print('divided {}'.format(daughter_states))
        return daughter_states

    def prepare(self):
        ''' Avoid creating a copy of the process objects. '''
        self.new_state = self.state

    def to_dict(self):
        ''' overriding from State '''
        return self.current_state()

    def collect_updates(self, updates, process_name, new_update):
        for port, update_store in new_update.items():
            key = self.topology[process_name][port]
            if not updates.get(key):
                updates[key] = []
            updates[key].append(update_store)
        return updates

    def run_derivers(self):
        updates = {}
        for name, process in self.state['derivers'].items():
            new_update = process.update_for(0)  # timestep shouldn't influence derivers
            updates = self.collect_updates(updates, name, new_update)

        for key, update in updates.items():
            self.states[key].apply_updates(update)

    def send_updates(self, updates):
        ''' Prepare the states, apply the updates, run derivers, and proceed'''

        for key in self.states.keys():
            self.states[key].prepare()

        for key, update in updates.items():
            self.states[key].apply_updates(update)

        # run derivers after every update
        # TODO -- only run derivers if any of their states have been updated
        self.run_derivers()

        for key in self.states.keys():
            self.states[key].proceed()

    def update(self, timestep):
        ''' Run each process for the given time step and update the related states. '''

        time = 0

<<<<<<< HEAD
=======
        # flatten all process layers into a single process dict
        processes = self.state['processes']

>>>>>>> 0d774063
        # keep track of which processes have simulated until when
        front = {
            process_name: {
                'time': 0,
                'update': {}}
            for process_name in self.state['processes'].keys()}

        while time < timestep:
            step = INFINITY

            if VERBOSE:
                for state_id in self.states:
                    print('{}: {}'.format(time, self.states[state_id].to_dict()))

            for process_name, process in self.state['processes'].items():
                process_time = front[process_name]['time']

                if process_time <= time:
                    future = min(process_time + process.local_timestep(), timestep)
                    interval = future - process_time
                    update = process.update_for(interval)

                    if interval < step:
                        step = interval
                    front[process_name]['time'] = future
                    front[process_name]['update'] = update

            if step == INFINITY:
                # no processes ran, jump to next process
                next_event = timestep
                for process_name in front.keys():
                    if front[process_name]['time'] < next_event:
                        next_event = front[process_name]['time']
                time = next_event
            else:
                # at least one process ran, apply updates and continue
                future = time + step

                updates = {}
                for process_name, advance in front.items():
                    if advance['time'] <= future:
                        updates = self.collect_updates(updates, process_name, advance['update'])
                        advance['update'] = {}

                self.send_updates(updates)

                time = future

        for process_name, advance in front.items():
            assert advance['time'] == time == timestep
            assert len(advance['update']) == 0

        self.local_time += timestep

        # run emitters
        self.emit_data()

    def current_state(self):
        ''' Construct the total current state from the existing substates. '''

        return {
            key: state.to_dict()
            for key, state in self.states.items()
            if key != COMPARTMENT_STATE}

    def current_parameters(self):
        return {
            name: process.parameters
            for name, process in merge_dicts(self.state['processes']).items()}

    def time(self):
        return self.initial_time + self.local_time

    def emit_data(self):
        data = {}
        for port_key, emit_keys in self.emitter_keys.items():
            data[port_key] = self.states[port_key].state_for(emit_keys)

        data.update({
            'type': 'compartment',
            'time': self.time()})

        emit_config = {
            'table': 'history',
            'data': data}

        self.emitter.emit(emit_config)


def test_timescales():
    class Slow(Process):
        def __init__(self):
            self.timestep = 3.0
            self.ports = {
                'state': ['base']}

        def local_timestep(self):
            return self.timestep

        def next_update(self, timestep, states):
            base = states['state']['base']
            next_base = timestep * base * 0.1

            return {
                'state': {'base': next_base}}

    class Fast(Process):
        def __init__(self):
            self.timestep = 0.1
            self.ports = {
                'state': ['base', 'motion']}

        def local_timestep(self):
            return self.timestep

        def next_update(self, timestep, states):
            base = states['state']['base']
            motion = timestep * base * 0.001

            return {
                'state': {'motion': motion}}

    processes = {
        'slow': Slow(),
        'fast': Fast()}

    derivers = {}

    states = {
        'state': Store({
            'base': 1.0,
            'motion': 0.0})}

    topology = {
        'slow': {'state': 'state'},
        'fast': {'state': 'state'}}

    emitter_config = {
            'type': 'print',
            'keys': {
                'state': ['base', 'motion']}}

    configuration = {
        'topology': topology,
        'emitter': emit.get_emitter(emitter_config)}

    compartment = Compartment(
        processes,
        derivers,
        states,
        configuration)

    compartment.update(10.0)

if __name__ == '__main__':
    test_timescales()<|MERGE_RESOLUTION|>--- conflicted
+++ resolved
@@ -308,17 +308,11 @@
             for port, values in self.ports.items()}
 
 
-def connect_topology(process, derivers, states, topology):
+def connect_topology(processes, derivers, states, topology):
     ''' Given a set of processes and states, and a description of the connections
         between them, link the ports in each process to the state they refer to.'''
-<<<<<<< HEAD
-    processes = merge_dicts([process, derivers])
-    for name, process in processes.items():
-=======
-    all_processes = process.copy()
-    all_processes.update(derivers)
+    all_processes = merge_dicts([processes, derivers])
     for name, process in all_processes.items():
->>>>>>> 0d774063
         connections = topology[name]
         ports = {
             port: states[key]
@@ -454,11 +448,7 @@
         elif isinstance(emitter_config, str):
             emitter = emit.configure_emitter(
                 {'emitter': {'type': emitter_config}},
-<<<<<<< HEAD
-                merge_dicts([self.processes, self.derivers]),
-=======
                 self.all_processes,
->>>>>>> 0d774063
                 self.topology)
             self.emitter_keys = emitter.get('keys')
             self.emitter = emitter.get('object')
@@ -551,12 +541,9 @@
 
         time = 0
 
-<<<<<<< HEAD
-=======
         # flatten all process layers into a single process dict
         processes = self.state['processes']
 
->>>>>>> 0d774063
         # keep track of which processes have simulated until when
         front = {
             process_name: {
