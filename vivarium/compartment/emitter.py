from __future__ import absolute_import, division, print_function

from pymongo import MongoClient
from confluent_kafka import Producer
import json

from vivarium.actor.actor import delivery_report
from vivarium.utils.dict_utils import merge_dicts

HISTORY_INDEXES = [
    'time',
    'type',
    'simulation_id',
    'experiment_id']

CONFIGURATION_INDEXES = [
    'type',
    'simulation_id',
    'experiment_id']


def create_indexes(table, columns):
    '''Create all of the necessary indexes for the given table name.'''
    for column in columns:
        table.create_index(column)

def get_emitter(config):
    '''
    Get an emitter based on the provided config.

    config is a dict and requires three keys:
    * type: Type of emitter ('kafka' for a kafka emitter).
    * emitter: Any configuration the emitter type requires to initialize.
    * keys: A list of state keys to emit for each state label.
    '''

    emitter_type = config.get('type', 'print')

    if emitter_type == 'kafka':
        emitter = KafkaEmitter(config)
    elif emitter_type == 'database':
        emitter = DatabaseEmitter(config)
    elif emitter_type == 'null':
        emitter = NullEmitter(config)
    elif emitter_type == 'timeseries':
        emitter = TimeSeriesEmitter(config)
    else:
        emitter = Emitter(config)

    return {
        'object': emitter,
        'keys': config.get('keys',{})}

def get_emitter_keys(processes, topology):
    emitter_keys = {}

<<<<<<< HEAD
    for process_id, process_object in process.items():
=======
    for process_id, process_object in processes.items():
>>>>>>> 0d774063
        process_ports = topology[process_id]

        default_settings = process_object.default_settings()
        process_keys = default_settings.get('emitter_keys', {})
        for port, keys in process_keys.items():
            compartment_name = process_ports[port]
            if compartment_name in emitter_keys.keys():
                emitter_keys[compartment_name].extend(keys)
            else:
                emitter_keys[compartment_name] = keys
    # remove redundant keys
    for compartment_name, keys in emitter_keys.items():
        emitter_keys[compartment_name] = list(set(keys))

    return emitter_keys

def configure_emitter(config, processes, topology):
    emitter_config = config.get('emitter', {})
    emitter_config['keys'] = get_emitter_keys(processes, topology)
    emitter_config['experiment_id'] = config.get('experiment_id')
    emitter_config['simulation_id'] = config.get('simulation_id')
    return get_emitter(emitter_config)

def timeseries_from_data(data):
    time_vec = list(data.keys())
    initial_state = data[time_vec[0]]
    timeseries = {port: {state: []
                         for state, initial in states.items()}
                  for port, states in initial_state.items()}
    timeseries['time'] = time_vec

    for time, all_states in data.items():
        for port, states in all_states.items():
            for state_id, state in states.items():
                timeseries[port][state_id].append(state)
    return timeseries



class Emitter(object):
    '''
    Emit data to terminal
    '''
    def __init__(self, config):
        self.config = config

    def emit(self, data):
        print(data)

    def get_timeseries(self):
        raise Exception('emitter does not get timeseries')
        return {}

class NullEmitter(Emitter):
    '''
    Don't emit anything
    '''
    def emit(self, data):
        pass

class TimeSeriesEmitter(Emitter):

    def __init__(self, config):
        keys = config.get('keys', {})
        self.ports = list(keys.keys())
        self.saved_data = {}

    def emit(self, data):

        # save history data
        if data['table'] == 'history':
            emit_data = data['data']
            time = emit_data['time']
            self.saved_data[time] = {
                port: values for port, values in emit_data.items() if port in self.ports}

    def get_data(self):
        return self.saved_data

    def get_timeseries(self):
        return timeseries_from_data(self.saved_data)

class KafkaEmitter(Emitter):
    '''
    Emit data to kafka

    example:
    config = {
        'host': 'localhost:9092',
        'topic': 'EMIT'}
    '''
    def __init__(self, config):
        self.config = config
        self.producer = Producer({
            'bootstrap.servers': self.config['host']})

    def emit(self, data):
        encoded = json.dumps(data, ensure_ascii=False).encode('utf-8')

        self.producer.produce(
            self.config['topic'],
            encoded,
            callback=delivery_report)

        self.producer.flush(timeout=0.1)


class DatabaseEmitter(Emitter):
    '''
    Emit data to a mongoDB database

	example:
	config = {
        'host': 'localhost:27017',
        'database': 'DB_NAME'}
    '''
    client = None

    def __init__(self, config):
        self.config = config
        self.simulation_id = config.get('simulation_id')
        self.experiment_id = config.get('experiment_id')

        # create singleton instance of mongo client
        if DatabaseEmitter.client is None:
            DatabaseEmitter.client = MongoClient(config['host'])

        self.db = getattr(self.client, config.get('database', 'simulations'))
        self.history = getattr(self.db, 'history')
        self.configuration = getattr(self.db, 'configuration')
        self.phylogeny = getattr(self.db, 'phylogeny')
        create_indexes(self.history, HISTORY_INDEXES)
        create_indexes(self.configuration, CONFIGURATION_INDEXES)
        create_indexes(self.phylogeny, CONFIGURATION_INDEXES)

    def emit(self, data_config):
        data = data_config['data']
        data.update({
            'simulation_id': self.simulation_id,
            'experiment_id': self.experiment_id})

        table = getattr(self.db, data_config['table'])
        table.insert_one(data)<|MERGE_RESOLUTION|>--- conflicted
+++ resolved
@@ -54,11 +54,7 @@
 def get_emitter_keys(processes, topology):
     emitter_keys = {}
 
-<<<<<<< HEAD
-    for process_id, process_object in process.items():
-=======
     for process_id, process_object in processes.items():
->>>>>>> 0d774063
         process_ports = topology[process_id]
 
         default_settings = process_object.default_settings()
