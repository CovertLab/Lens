import copy
import csv
import os

import matplotlib.pyplot as plt
import numpy as np
import networkx as nx

from vivarium.compartment import emitter as emit
from vivarium.utils.dict_utils import (
    deep_merge,
    deep_merge_check,
    flatten_timeseries,
)
from vivarium.compartment.process import (
    initialize_state,
    Compartment,
    COMPARTMENT_STATE,
    Process,
    Store)
from vivarium.utils.units import units

# processes
from vivarium.processes.derive_globals import DeriveGlobals, AVOGADRO
from vivarium.processes.derive_counts import DeriveCounts
from vivarium.processes.derive_concentrations import DeriveConcs
from vivarium.processes.derive_mass import DeriveMass


REFERENCE_DATA_DIR = os.path.join('vivarium', 'reference_data')
TEST_OUT_DIR = os.path.join('out', 'tests')


deriver_library = {
    'mass': DeriveMass,
    'globals': DeriveGlobals,
    'mmol_to_counts': DeriveCounts,
    'counts_to_mmol': DeriveConcs,
}



def get_derivers(process_list, topology, deriver_config={}):
    '''
    get the derivers for a list of processes

    requires:
        - process_list: (list) with configured processes
        - topology: (dict) with topology of the processes connected to compartment ports
        - config: (dict) with deriver configurations, which are used to make deriver processes

    returns: (dict) with:
        {'deriver_processes': processes,
        'deriver_topology': topology}
    '''

    # get deriver configuration from processes
    process_derivers = get_deriver_config_from_proceses(process_list, topology)
    deriver_configs = process_derivers['deriver_configs']
    deriver_topology = process_derivers['deriver_topology']

    # update deriver_configs
    deriver_configs = deep_merge(deriver_configs, deriver_config)

    # update topology based on deriver_config
    for process_id, config in deriver_config.items():
        if process_id not in deriver_topology:
            try:
                ports = config['ports']
                deriver_topology[process_id] = ports
            except:
                print('{} deriver requires topology in dervier_config'.format(process_id))
                raise

    # configure the deriver processes
    deriver_processes = {}
    for deriver_type, deriver_config in deriver_configs.items():
        deriver_processes[deriver_type] = deriver_library[deriver_type](deriver_config)

    # TODO -- put derivers in order
    processes = [deriver_processes]

    return {
        'deriver_processes': processes,
        'deriver_topology': deriver_topology}

def get_deriver_config_from_proceses(process_list, topology):
    ''' get the deriver configuration from processes' deriver_settings'''

    deriver_configs = {}
    full_deriver_topology = {}

    for level in process_list:
        for process_id, process in level.items():
            process_settings = process.default_settings()
            deriver_setting = process_settings.get('deriver_setting', [])
            try:
                port_map = topology[process_id]
            except:
                print('{} topology port mismatch'.format(process_id))
                raise

            for setting in deriver_setting:
                deriver_type = setting['type']
                keys = setting['keys']
                source_port = setting['source_port']
                target_port = setting['derived_port']
                try:
                    source_compartment_port = port_map[source_port]
                    target_compartment_port = port_map[target_port]
                except:
                    print('source/target port mismatch for process "{}"'.format(process_id))
                    raise

                # make deriver_topology, add to full_deriver_topology
                deriver_topology = {
                    deriver_type: {
                        source_port: source_compartment_port,
                        target_port: target_compartment_port,
                        'global': 'global'}}
                deep_merge(full_deriver_topology, deriver_topology)

                # TODO -- what if multiple different source/targets?
                # TODO -- merge overwrites them. need list extend
                ports_config = {
                    'source_ports': {source_port: keys},
                    'target_ports': {target_port: keys}}

                # ports for configuration
                deriver_config = {deriver_type: ports_config}
                deep_merge(deriver_configs, deriver_config)

    return {
        'deriver_configs': deriver_configs,
        'deriver_topology': full_deriver_topology}


def get_schema(process_list, topology):
    schema = {}
    for level in process_list:
        for process_id, process in level.items():
            process_settings = process.default_settings()
            process_schema = process_settings.get('schema', {})
            try:
                port_map = topology[process_id]
            except:
                print('{} topology port mismatch'.format(process_id))
                raise

            # go through each port, and get the schema
            for process_port, settings in process_schema.items():
                compartment_port = port_map[process_port]
                compartment_schema = {
                    compartment_port: settings}

                ## TODO -- check for mismatch
                deep_merge_check(schema, compartment_schema)

    return schema

def process_in_compartment(process, settings={}):
    ''' put a process in a compartment, with all derivers added '''
    process_settings = process.default_settings()
    compartment_state_port = settings.get('compartment_state_port')
    emitter = settings.get('emitter', 'timeseries')
    deriver_config = settings.get('deriver_config', {})

    processes = [{'process': process}]
    topology = {
        'process': {
            port: port for port in process.ports
            if (not compartment_state_port
                or port != compartment_state_port)
        }
    }

    if compartment_state_port:
        topology['process'][compartment_state_port] = COMPARTMENT_STATE

    # add derivers
    derivers = get_derivers(processes, topology, deriver_config)
    deriver_processes = derivers['deriver_processes']
    all_processes = processes + derivers['deriver_processes']
    topology.update(derivers['deriver_topology'])

    # make the state
    state_dict = process_settings['state']
    states = initialize_state(
        all_processes,
        topology,
        state_dict)

    options = {
        'topology': topology,
        'emitter': emitter}

    return Compartment(processes, deriver_processes, states, options)

def simulate_process_with_environment(process, settings={}):
    ''' simulate a process in a compartment with an environment '''
    compartment = process_in_compartment(process, settings)
    return simulate_with_environment(compartment, settings)

def simulate_process(process, settings={}):
    ''' simulate a process in a compartment with no environment '''
    compartment = process_in_compartment(process, settings)
    return simulate_compartment(compartment, settings)

def simulate_with_environment(compartment, settings={}):
    '''
    run a compartment simulation with an environment.
    Requires:
        - a compartment with environment_port and exchange_port

    Returns:
        - a timeseries of variables from all ports.
        - if 'return_raw_data' is True, it returns the raw data instead
    '''

    # parameters
    nAvogadro = AVOGADRO

    # get environment configuration
    environment_port = settings['environment_port']
    env_volume = settings.get('environment_volume', 1e-12) * units.L
    exchange_port = settings.get('exchange_port')
    if exchange_port:
        exchange_ids = list(compartment.states[exchange_port].keys())
    else:
        print('no exchange port! simulate environment without exchange')
    environment = compartment.states.get(environment_port)
    exchange = compartment.states.get(exchange_port)

    # get timeline
    total_time = settings.get('total_time', 10)
    timeline = copy.deepcopy(settings.get('timeline', [(total_time, {})]))
    end_time = timeline[-1][0]
    timestep = compartment.time_step

    # data settings
    return_raw_data = settings.get('return_raw_data', False)

    ## run simulation
    time = 0
    while time < end_time:
        time += timestep
        for (t, change_dict) in timeline:
            if time >= t:
                for port_id, change in change_dict.items():
                    port = compartment.states.get(port_id)
                    port.assign_values(change)
                timeline.pop(0)

        # update compartment
        compartment.update(timestep)

        ## apply exchange to environment
        # get counts, convert to change in concentration
        if exchange:
            delta_counts = exchange.state_for(exchange_ids)
            mmol_to_counts = (nAvogadro.to('1/mmol') * env_volume).to('L/mmol').magnitude
            delta_concs = {mol_id: counts / mmol_to_counts for mol_id, counts in delta_counts.items()}
            environment.apply_update(delta_concs)

            # reset exchange
            reset_exchange = {key: 0 for key in exchange_ids}
            exchange.assign_values(reset_exchange)

    if return_raw_data:
        return compartment.emitter.get_data()
    else:
        return compartment.emitter.get_timeseries()



# plotting functions
def plot_compartment_topology(compartment, settings, out_dir='out', filename='topology'):
    """
    Make a plot of the topology
     - compartment: a compartment
     - settings (dict): 'network_layout' can be 'bipartite' or 'process_layers'
    """
    store_rgb = [x/255 for x in [239,131,148]]
    process_rgb = [x / 255 for x in [249, 204, 86]]
    node_size = 2500
    node_distance = 1
    layer_distance = 10

    topology = compartment.topology
    process_layers = compartment.processes

    # get figure settings
    show_ports = settings.get('show_ports', True)

    # make graph from topology
    G = nx.Graph()
    process_nodes = []
    store_nodes = []
    edges = {}
    for process_id, connections in topology.items():
        process_nodes.append(process_id)
        G.add_node(process_id)

        for port, store_id in connections.items():
            if store_id not in store_nodes:
                store_nodes.append(store_id)
            if store_id not in list(G.nodes):
                G.add_node(store_id)

            edge = (process_id, store_id)
            edges[edge]= port

            G.add_edge(process_id, store_id)

    # are there overlapping names?
    overlap = [name for name in process_nodes if name in store_nodes]
    if overlap:
        print('{} shared by processes and stores'.format(overlap))


    # get positions
    pos = {}
    n_rows = max(len(process_nodes), len(store_nodes))
    plt.figure(3, figsize=(12, 1.2 * n_rows))

    for idx, node_id in enumerate(process_nodes, 1):
        pos[node_id] = np.array([-1, -idx*node_distance])
    for idx, node_id in enumerate(store_nodes, 1):
        pos[node_id] = np.array([1, -idx*node_distance])


    # plot
    nx.draw_networkx_nodes(G, pos,
                           nodelist=process_nodes,
                           with_labels=True,
                           node_color=process_rgb,
                           node_size=node_size,
                           node_shape='o')
    nx.draw_networkx_nodes(G, pos,
                           nodelist=store_nodes,
                           with_labels=True,
                           node_color=store_rgb,
                           node_size=node_size,
                           node_shape='s')

    # edges
    colors = list(range(1,len(edges)+1))
    nx.draw_networkx_edges(G, pos,
                           edge_color=colors,
                           width=1.5)

    # labels
    nx.draw_networkx_labels(G, pos,
                            font_size=8,
                            )
    if show_ports:
        nx.draw_networkx_edge_labels(G, pos,
                                 edge_labels=edges,
                                 font_size=6,
                                 label_pos=0.85)

    # save figure
    fig_path = os.path.join(out_dir, filename)
    plt.figure(3, figsize=(12, 12))
    plt.axis('off')
    plt.savefig(fig_path, bbox_inches='tight')

    plt.close()


def set_axes(ax, show_xaxis=False):
    ax.ticklabel_format(style='sci', axis='y', scilimits=(-5,5))
    ax.spines['right'].set_visible(False)
    ax.spines['top'].set_visible(False)
    ax.tick_params(right=False, top=False)
    if not show_xaxis:
        ax.spines['bottom'].set_visible(False)
        ax.tick_params(bottom=False, labelbottom=False)


def plot_simulation_output(timeseries, settings={}, out_dir='out', filename='simulation'):
    '''
    plot simulation output, with rows organized into separate columns.

    Requires:
        - timeseries (dict). This can be obtained from simulation output with convert_to_timeseries()
        - settings (dict) with:
            {
            'max_rows': (int) ports with more states than this number of states get wrapped into a new column
            'remove_zeros': (bool) if True, timeseries with all zeros get removed
            'remove_flat': (bool) if True, timeseries with all the same value get removed
            'skip_ports': (list) entire ports that won't be plotted
            'overlay': (dict) with
                {'bottom_port': 'top_port'}  ports plotted together by matching state_ids, with 'top_port' in red
            'show_state': (list) with [('port_id', 'state_id')]
                for all states that will be highlighted, even if they are otherwise to be removed
            }
    TODO -- some molecules have 'inf' concentrations for practical reasons. How should these be plotted?
    '''

    skip_keys = ['time']

    # get settings
    max_rows = settings.get('max_rows', 25)
    remove_zeros = settings.get('remove_zeros', False)
    remove_flat = settings.get('remove_flat', False)
    skip_ports = settings.get('skip_ports', [])
    overlay = settings.get('overlay', {})
    show_state = settings.get('show_state', [])
    top_ports = list(overlay.values())
    bottom_ports = list(overlay.keys())

    ports = [port for port in timeseries.keys() if port not in skip_keys + skip_ports]
    time_vec = timeseries['time']

    # remove selected states
    removed_states = []
    if remove_flat:
        # find series with all the same value
        for port in ports:
            for state_id, series in timeseries[port].items():
                if series.count(series[0]) == len(series):
                    removed_states.append((port, state_id))
    elif remove_zeros:
        # find series with all zeros
        for port in ports:
            for state_id, series in timeseries[port].items():
                if all(v == 0 for v in series):
                    removed_states.append((port, state_id))

    # if specified in show_state, keep in timeseries
    for port_state in show_state:
        if port_state in removed_states:
            removed_states.remove(port_state)

    # remove from timeseries
    for (port, state_id) in removed_states:
        del timeseries[port][state_id]

    # get the number of states in each port
    n_data = [len(timeseries[key]) for key in ports if key not in top_ports]
    if 0 in n_data:
        n_data.remove(0)

    # limit number of rows to max_rows by adding new columns
    columns = []
    for n_states in n_data:
        new_cols = n_states / max_rows
        if new_cols > 1:
            for col in range(int(new_cols)):
                columns.append(max_rows)

            mod_states = n_states % max_rows
            if mod_states > 0:
                columns.append(mod_states)
        else:
            columns.append(n_states)
    n_cols = len(columns)
    n_rows = max(columns)

    # make figure and plot
    fig = plt.figure(figsize=(n_cols * 6, n_rows * 1.5))
    grid = plt.GridSpec(n_rows, n_cols)

    row_idx = 0
    col_idx = 0
    for port in ports:
        top_timeseries = {}

        # set up overlay
        if port in bottom_ports:
            top_port = overlay[port]
            top_timeseries = timeseries[top_port]
        elif port in top_ports + skip_ports:
            # don't give this row its own plot
            continue

        for state_id, series in sorted(timeseries[port].items()):
            ax = fig.add_subplot(grid[row_idx, col_idx])  # grid is (row, column)

            # check if series is a list of ints or floats
<<<<<<< HEAD
            # TODO -- plot non-numeric states as well (in particular dicts)
            if not all(isinstance(state, (int, float, np.int64)) for state in series):
                break

            # plot line at zero if series crosses the zero line
            if any(x == 0.0 for x in series) or (any(x < 0.0 for x in series) and any(x > 0.0 for x in series)):
                zero_line = [0 for t in time_vec]
                ax.plot(time_vec, zero_line, 'k--')

            if (port, state_id) in show_state:
                ax.plot(time_vec, series, 'indigo', linewidth=2)
=======
            if not all(isinstance(state, (int, float, np.int64, np.int32)) for state in series):
                ax.title.set_text(str(port) + ': ' + str(state_id) + ' (non numeric)')
                ax.title.set_fontsize(16)
>>>>>>> 8c37f6d7
            else:
                # plot line at zero if series crosses the zero line
                if any(x == 0.0 for x in series) or (any(x < 0.0 for x in series) and any(x > 0.0 for x in series)):
                    zero_line = [0 for t in time_vec]
                    ax.plot(time_vec, zero_line, 'k--')

                if (port, state_id) in show_state:
                    ax.plot(time_vec, series, 'indigo', linewidth=2)
                else:
                    ax.plot(time_vec, series)

                # overlay
                if state_id in top_timeseries.keys():
                    ax.plot(time_vec, top_timeseries[state_id], 'm', label=top_port)
                    ax.legend()

                ax.title.set_text(str(port) + ': ' + str(state_id))
                ax.title.set_fontsize(16)

            if row_idx == columns[col_idx]-1:
                # if last row of column
                set_axes(ax, True)
                ax.set_xlabel('time')
                row_idx = 0
                col_idx += 1
            else:
                set_axes(ax)
                row_idx += 1

    # save figure
    fig_path = os.path.join(out_dir, filename)
    plt.subplots_adjust(wspace=0.3, hspace=0.5)
    plt.savefig(fig_path, bbox_inches='tight')


# timeseries functions
def save_timeseries(timeseries, out_dir='out'):
    '''Save a timeseries as a CSV in out_dir'''
    flattened = flatten_timeseries(timeseries)
    rows = np.transpose(list(flattened.values())).tolist()
    with open(os.path.join(out_dir, 'simulation_data.csv'), 'w') as f:
        writer = csv.writer(f)
        writer.writerow(flattened.keys())
        writer.writerows(rows)


def load_timeseries(path_to_csv):
    '''Load a timeseries saved as a CSV using save_timeseries.

    The timeseries is returned in flattened form.
    '''
    with open(path_to_csv, 'r', newline='') as f:
        reader = csv.DictReader(f)
        timeseries = {}
        for row in reader:
            for header, elem in row.items():
                timeseries.setdefault(header, []).append(float(elem))
    return timeseries


def timeseries_to_ndarray(timeseries, keys=None):
    if keys is None:
        keys = timeseries.keys()
    filtered = {key: timeseries[key] for key in keys}
    array = np.array(list(filtered.values()))
    return array


def _prepare_timeseries_for_comparison(
    timeseries1, timeseries2, keys=None,
    required_frac_checked=0.9,
):
    '''Prepare two timeseries for comparison

    Arguments:
        timeseries1: One timeseries. Must be flattened and include times
            under the 'time' key.
        timeseries2: The other timeseries. Same requirements as
            timeseries1.
        keys: Keys of the timeseries whose values will be checked for
            correlation. If not specified, all keys present in both
            timeseries are used.
        required_frac_checked: The required fraction of timepoints in a
            timeseries that must be checked. If this requirement is not
            satisfied, which might occur if the two timeseries share few
            timepoints, the test wll fail.

    Returns:
        A tuple of an ndarray for each of the two timeseries and a list of
        the keys for the rows of the arrays. Each ndarray has a row for
        each key, in the order of keys. The ndarrays have only the
        columns corresponding to the timepoints common to both
        timeseries.

    Raises:
        AssertionError: If a correlation is strictly below the
            threshold or if too few timepoints are common to both
            timeseries.
    '''
    if 'time' not in timeseries1 or 'time' not in timeseries2:
        raise AssertionError('Both timeseries must have key "time"')
    if keys is None:
        keys = timeseries1.keys() & timeseries2.keys()
    else:
        if 'time' not in keys:
            keys.append('time')
    keys = list(keys)
    time_index = keys.index('time')
    shared_times = set(timeseries1['time']) & set(timeseries2['time'])
    frac_timepoints_checked = (
        len(shared_times)
        / min(len(timeseries1), len(timeseries2))
    )
    if frac_timepoints_checked < required_frac_checked:
        raise AssertionError(
            'The timeseries share too few timepoints: '
            '{} < {}'.format(
                frac_timepoints_checked, required_frac_checked)
        )
    array1 = timeseries_to_ndarray(timeseries1, keys)
    array2 = timeseries_to_ndarray(timeseries2, keys)
    shared_times_mask1 = np.isin(array1[time_index], list(shared_times))
    shared_times_mask2 = np.isin(array2[time_index], list(shared_times))
    return (
        array1[:, shared_times_mask1],
        array2[:, shared_times_mask2],
        keys,
    )


def assert_timeseries_correlated(
    timeseries1, timeseries2, keys=None,
    default_threshold=(1 - 1e-10), thresholds={},
    required_frac_checked=0.9,
):
    '''Check that two timeseries are correlated.

    Uses a Pearson correlation coefficient. Only the data from
    timepoints common to both timeseries are compared.

    Arguments:
        timeseries1: One timeseries. Must be flattened and include times
            under the 'time' key.
        timeseries2: The other timeseries. Same requirements as
            timeseries1.
        keys: Keys of the timeseries whose values will be checked for
            correlation. If not specified, all keys present in both
            timeseries are used.
        default_threshold: The threshold correlation coefficient to use
            when a threshold is not specified in thresholds.
        thresholds: Dictionary of key-value pairs where the key is a key
            in both timeseries and the value is the threshold
            correlation coefficient to use when checking that key
        required_frac_checked: The required fraction of timepoints in a
            timeseries that must be checked. If this requirement is not
            satisfied, which might occur if the two timeseries share few
            timepoints, the test wll fail.

    Raises:
        AssertionError: If a correlation is strictly below the
            threshold or if too few timepoints are common to both
            timeseries.
    '''
    array1, array2, keys = _prepare_timeseries_for_comparison(
        timeseries1, timeseries2, keys, required_frac_checked)
    for index, key in enumerate(keys):
        corrcoef = np.corrcoef(
            array1[index],
            array2[index],
        )[0][1]
        threshold = thresholds.get(key, default_threshold)
        if corrcoef < threshold:
            raise AssertionError(
                'The correlation coefficient for '
                '{} is too small: {} < {}'.format(
                    key, corrcoef, threshold)
            )


def assert_timeseries_close(
    timeseries1, timeseries2, keys=None,
    default_tolerance=(1 - 1e-10), tolerances={},
    required_frac_checked=0.9,
):
    '''Check that two timeseries are similar.

    Ensures that each pair of data points between the two timeseries are
    within a tolerance of each other, after filtering out timepoints not
    common to both timeseries.

    Arguments:
        timeseries1: One timeseries. Must be flattened and include times
            under the 'time' key.
        timeseries2: The other timeseries. Same requirements as
            timeseries1.
        keys: Keys of the timeseries whose values will be checked for
            correlation. If not specified, all keys present in both
            timeseries are used.
        default_tolerance: The tolerance to use when not specified in
            tolerances.
        tolerances: Dictionary of key-value pairs where the key is a key
            in both timeseries and the value is the tolerance to use
            when checking that key.
        required_frac_checked: The required fraction of timepoints in a
            timeseries that must be checked. If this requirement is not
            satisfied, which might occur if the two timeseries share few
            timepoints, the test wll fail.

    Raises:
        AssertionError: If a pair of data points have a difference
            strictly above the tolerance threshold or if too few
            timepoints are common to both timeseries.
    '''
    array1, array2, keys = _prepare_timeseries_for_comparison(
        timeseries1, timeseries2, keys, required_frac_checked)
    for index, key in enumerate(keys):
        tolerance = tolerances.get(key, default_tolerance)
        if not np.allclose(
            array1[index], array2[index], atol=tolerance
        ):
            raise AssertionError(
                'The data for {} differed by more than {}'.format(
                    key, tolerance)
            )


# TESTS


class ToyLinearGrowthDeathProcess(Process):

    GROWTH_RATE = 1.0
    THRESHOLD = 5.0

    def __init__(self, initial_parameters={}):
        ports = {
            'compartment': ['processes'],
            'global': ['mass'],
        }
        super(ToyLinearGrowthDeathProcess, self).__init__(
            ports, initial_parameters)

    def default_settings(self):
        default_settings = {
            'emitter_keys': {
                'global': ['mass']},
            'state': {
                'global': {
                    'mass': 0.0
                }
            },
        }
        return default_settings

    def next_update(self, timestep, states):
        mass = states['global']['mass']
        mass_grown = (
            ToyLinearGrowthDeathProcess.GROWTH_RATE * timestep)
        update = {
            'global': {'mass': mass_grown},
        }
        if mass > ToyLinearGrowthDeathProcess.THRESHOLD:
            update['compartment'] = {
                'processes': [],
            }
        return update


class TestSimulateProcess:

    def test_compartment_state_port(self):
        '''Check that compartment state ports are handled'''
        process = ToyLinearGrowthDeathProcess()
        settings = {
            'compartment_state_port': 'compartment',
        }
        timeseries = simulate_process(process, settings)
        expected_masses = [
            # Mass stops increasing the iteration after mass > 5 because
            # cell dies
            1.0, 2.0, 3.0, 4.0, 5.0, 6.0, 7.0, 7.0, 7.0, 7.0]
        masses = timeseries['global']['mass']
        assert masses == expected_masses

def load_compartment(composite, boot_config={}):
    '''
    put a composite function into a compartment

    inputs:
        - composite is a function that returns a dict with 'processes', 'states', and 'options'
        for configuring a compartment
        - boot_config (dict) with specific parameters for the processes
    return:
        - a compartment object for testing
    '''

    composite_config = composite(boot_config)
    processes = composite_config['processes']
    derivers = composite_config.get('derivers', [])
    states = composite_config['states']
    options = composite_config['options']
    options['emitter'] = boot_config.get('emitter', 'timeseries')

    return Compartment(processes, derivers, states, options)


def simulate_compartment(compartment, settings={}):
    '''
    run a compartment simulation
        Requires:
        - a compartment

    Returns:
        - a timeseries of variables from all ports.
        - if 'return_raw_data' is True, it returns the raw data instead
    '''

    timestep = settings.get('timestep', 1)
    total_time = settings.get('total_time', 10)

    # data settings
    return_raw_data = settings.get('return_raw_data', False)

    # run simulation
    time = 0
    while time < total_time:
        time += timestep
        compartment.update(timestep)

    if return_raw_data:
        return compartment.emitter.get_data()
    else:
        return compartment.emitter.get_timeseries()


## functions for testing
def toy_composite(config):
    '''
    a toy composite function for testing
    returns a dictionary with 'processes', 'states', and 'options'

    '''

    # toy processes
    class ToyMetabolism(Process):
        def __init__(self, initial_parameters={}):
            ports = {'pool': ['GLC', 'MASS']}
            parameters = {'mass_conversion_rate': 1}
            parameters.update(initial_parameters)

            super(ToyMetabolism, self).__init__(ports, parameters)

        def default_settings(self):
            return {
                'emitter_keys': {
                    port_id: keys for port_id, keys in self.ports.items()}
            }

        def next_update(self, timestep, states):
            update = {}
            glucose_required = timestep / self.parameters['mass_conversion_rate']
            if states['pool']['GLC'] >= glucose_required:
                update = {
                    'pool': {
                        'GLC': -2,
                        'MASS': 1}}

            return update

    class ToyTransport(Process):
        def __init__(self, initial_parameters={}):
            ports = {
                'external': ['GLC'],
                'internal': ['GLC']}
            parameters = {'intake_rate': 2}
            parameters.update(initial_parameters)

            super(ToyTransport, self).__init__(ports, parameters)

        def default_settings(self):
            return {
                'emitter_keys': {
                    port_id: keys for port_id, keys in self.ports.items()}
            }

        def next_update(self, timestep, states):
            update = {}
            intake = timestep * self.parameters['intake_rate']
            if states['external']['GLC'] >= intake:
                update = {
                    'external': {'GLC': -2, 'MASS': 1},
                    'internal': {'GLC': 2}}

            return update

    class ToyDeriveVolume(Process):
        def __init__(self, initial_parameters={}):
            ports = {
                'compartment': ['MASS', 'DENSITY', 'VOLUME']}
            parameters = {}

            super(ToyDeriveVolume, self).__init__(ports, parameters)

        def default_settings(self):
            return {
                'emitter_keys': {
                    port_id: keys for port_id, keys in self.ports.items()}
            }

        def next_update(self, timestep, states):
            volume = states['compartment']['MASS'] / states['compartment']['DENSITY']
            update = {
                'compartment': {'VOLUME': volume}}

            return update

    class ToyDeath(Process):
        def __init__(self, initial_parameters={}):
            ports = {
                'compartment': ['VOLUME'],
                'global': ['processes']}
            super(ToyDeath, self).__init__(ports, {})

        def next_update(self, timestep, states):
            volume = states['compartment']['VOLUME']
            update = {}

            if volume > 1.0:
                # kill the cell
                update = {
                    'global': {
                        'processes': []}}

            return update


    processes = [
        {'metabolism': ToyMetabolism(
            initial_parameters={
                'mass_conversion_rate': 0.5}), # example of overriding default parameters
         'transport': ToyTransport()},
        {'death': ToyDeath()}]

    # deriver processes
    derivers_processes = [
        {'external_volume': ToyDeriveVolume(),
         'internal_volume': ToyDeriveVolume()}]

    # declare the states
    states = {
        'periplasm': Store(
            initial_state={'GLC': 20, 'MASS': 100, 'DENSITY': 10, 'VOLUME': 100/10},
            schema={
                'VOLUME': {
                    'updater': 'set'}}),
        'cytoplasm': Store(
            initial_state={'MASS': 3, 'DENSITY': 10, 'VOLUME': 3/10},
            schema={
                'VOLUME': {
                    'updater': 'set'}})}

    # hook up the ports in each process to compartment states
    topology = {
        'metabolism': {
            'pool': 'cytoplasm'},
        'transport': {
            'external': 'periplasm',
            'internal': 'cytoplasm'},
        'death': {
            'compartment': 'cytoplasm',
            'global': COMPARTMENT_STATE},
        'external_volume': {
            'compartment': 'periplasm'},
        'internal_volume': {
            'compartment': 'cytoplasm'}}

    # emitter that prints to the terminal
    emitter = emit.get_emitter({
        'type': 'print',
        'keys': {
            'periplasm': ['GLC', 'MASS'],
            'cytoplasm': ['MASS']}})

    # schema for states
    schema = {}

    options = {
        # 'environment_port': 'environment',
        # 'exchange_port': 'exchange',
        'schema': schema,
        'emitter': emitter,
        'topology': topology,
        'initial_time': 0.0}

    return {
        'processes': processes,
        'derivers': derivers_processes,
        'states': states,
        'options': options}


def test_compartment(composite=toy_composite):
    compartment = load_compartment(composite)
    settings = {
        'timestep': 1,
        'total_time': 20,
        'emit_timeseries': True,}

    return simulate_compartment(compartment, settings)


if __name__ == '__main__':
    timeseries = test_compartment()
    print(timeseries)<|MERGE_RESOLUTION|>--- conflicted
+++ resolved
@@ -479,23 +479,9 @@
             ax = fig.add_subplot(grid[row_idx, col_idx])  # grid is (row, column)
 
             # check if series is a list of ints or floats
-<<<<<<< HEAD
-            # TODO -- plot non-numeric states as well (in particular dicts)
-            if not all(isinstance(state, (int, float, np.int64)) for state in series):
-                break
-
-            # plot line at zero if series crosses the zero line
-            if any(x == 0.0 for x in series) or (any(x < 0.0 for x in series) and any(x > 0.0 for x in series)):
-                zero_line = [0 for t in time_vec]
-                ax.plot(time_vec, zero_line, 'k--')
-
-            if (port, state_id) in show_state:
-                ax.plot(time_vec, series, 'indigo', linewidth=2)
-=======
             if not all(isinstance(state, (int, float, np.int64, np.int32)) for state in series):
                 ax.title.set_text(str(port) + ': ' + str(state_id) + ' (non numeric)')
                 ax.title.set_fontsize(16)
->>>>>>> 8c37f6d7
             else:
                 # plot line at zero if series crosses the zero line
                 if any(x == 0.0 for x in series) or (any(x < 0.0 for x in series) and any(x > 0.0 for x in series)):
