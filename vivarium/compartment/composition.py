--- conflicted
+++ resolved
@@ -5,15 +5,11 @@
 import matplotlib.pyplot as plt
 import numpy as np
 
-<<<<<<< HEAD
 from vivarium.utils.dict_utils import (
     deep_merge,
     deep_merge_check,
     flatten_timeseries,
 )
-from vivarium.compartment.process import initialize_state, simulate_compartment, Compartment
-=======
-from vivarium.utils.dict_utils import deep_merge, deep_merge_check
 from vivarium.compartment.process import (
     initialize_state,
     simulate_compartment,
@@ -21,7 +17,6 @@
     COMPARTMENT_STATE,
     Process,
 )
->>>>>>> 753af9cf
 from vivarium.utils.units import units
 
 # processes
@@ -424,7 +419,7 @@
     plt.subplots_adjust(wspace=0.3, hspace=0.5)
     plt.savefig(fig_path, bbox_inches='tight')
 
-<<<<<<< HEAD
+
 def save_timeseries(timeseries, out_dir='out'):
     '''Save a timeseries as a CSV in out_dir'''
     flattened = flatten_timeseries(timeseries)
@@ -434,6 +429,7 @@
         writer.writerow(flattened.keys())
         writer.writerows(rows)
 
+
 def load_timeseries(path_to_csv):
     '''Load a timeseries saved as a CSV using save_timeseries.
 
@@ -447,12 +443,14 @@
                 timeseries.setdefault(header, []).append(float(elem))
     return timeseries
 
+
 def timeseries_to_ndarray(timeseries, keys=None):
     if keys is None:
         keys = timeseries.keys()
     filtered = {key: timeseries[key] for key in keys}
     array = np.array(list(filtered.values()))
     return array
+
 
 def _prepare_timeseries_for_comparison(
     timeseries1, timeseries2, keys=None,
@@ -564,6 +562,7 @@
                     key, corrcoef, threshold)
             )
 
+
 def assert_timeseries_close(
     timeseries1, timeseries2, keys=None,
     default_tolerance=(1 - 1e-10), tolerances={},
@@ -609,7 +608,7 @@
                 'The data for {} differed by more than {}'.format(
                     key, tolerance)
             )
-=======
+
 
 # TESTS
 
@@ -668,5 +667,4 @@
             # cell dies
             0.0, 1.0, 2.0, 3.0, 4.0, 5.0, 6.0, 7.0, 7.0, 7.0, 7.0]
         masses = timeseries['global']['mass']
-        assert masses == expected_masses
->>>>>>> 753af9cf
+        assert masses == expected_masses