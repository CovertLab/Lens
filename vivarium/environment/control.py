--- conflicted
+++ resolved
@@ -32,11 +32,7 @@
         actor_config['boot_config'].update(lattice_config)
 
         # get from args
-<<<<<<< HEAD
-        experiment_id = args.get('experiment_id')
-=======
         experiment_id = args.get('experiment_id', default_experiment_id)
->>>>>>> 25312ce7
         number = args.get('number')
         if number == 0:
             number = num_cells
