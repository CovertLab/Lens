from __future__ import absolute_import, division, print_function

import time
import uuid

from vivarium.actor.control import ActorControl, AgentCommand
from vivarium.environment.make_media import Media
from vivarium.utils.units import units


class ShepherdControl(ActorControl):
    """Send messages to agents in the system to control execution."""

    def __init__(self, agent_config):
        super(ShepherdControl, self).__init__(str(uuid.uuid1()), agent_config)

    def add_cell(self, agent_type, agent_config):
        # TODO(jerry): Bring back the --variant choice?
        self.add_agent(
            str(uuid.uuid1()),
            agent_type,
            agent_config)

    def lattice_experiment(self, args, agent_config):
        experiment_id = args['experiment_id']
        if not experiment_id:
            experiment_id = self.get_experiment_id()
        num_cells = args['number']
        print('Creating lattice agent_id {} and {} cell agents\n'.format(
            experiment_id, num_cells))

        # make media
        media_id = args.get('media', 'minimal')
        timeline_str = args.get('timeline')
        if not timeline_str:
            timeline_str = '0 {}, 7200 end'.format(media_id)
            # timeline_str = '0 {}, 14400 end'.format(media_id)

        emit_fields = ['GLC']

        lattice_config = dict(agent_config, **{
            'timeline_str': timeline_str,
            'media_id': media_id,
            'emit_fields': emit_fields,
            'boot': 'vivarium.environment.boot',
            'run_for': 4.0,
            'diffusion': args.get('diffusion', 1000),
            'edge_length_x': args.get('edge_length_x'),
            'patches_per_edge_x': args.get('patches_per_edge_x', 10),
            'translation_jitter': 0.1,
            'rotation_jitter': 0.01})

        self.add_agent(experiment_id, 'lattice', lattice_config)

        time.sleep(10)  # TODO(jerry): Wait for the Lattice to boot

        cell_config = dict(agent_config, **{
            'boot': args.get('agent_boot', 'vivarium.environment.boot'),
            'outer_id': experiment_id,
            'working_dir': args['working_dir']})

        for index in range(num_cells):
            self.add_cell(
                args['type'] or 'lookup',
                dict(cell_config, seed=index))

    def long_lattice_experiment(self, args, agent_config):
        experiment_id = args['experiment_id']
        if not experiment_id:
            experiment_id = self.get_experiment_id()
        num_cells = args['number']
        print('Creating lattice agent_id {} and {} cell agents\n'.format(
            experiment_id, num_cells))

        # make media
        media_id = args.get('media', 'minimal')
        timeline_str = args.get('timeline')
        if not timeline_str:
            timeline_str = '0 {}, 3600 end'.format(media_id)

        emit_fields = ['GLC']

        lattice_config = dict(agent_config, **{
            'timeline_str': timeline_str,
            'media_id': media_id,
            'emit_fields': emit_fields,
            'boot': 'vivarium.environment.boot',
            'run_for': 4.0,
            'edge_length_x': 80.0,
            'edge_length_y': 20.0,
            'patches_per_edge_x': 8,
            'translation_jitter': 0.1,
            'rotation_jitter': 0.01})

        self.add_agent(experiment_id, 'lattice', lattice_config)

        time.sleep(10)  # TODO(jerry): Wait for the Lattice to boot

        for index in range(num_cells):
            self.add_cell(args['type'] or 'lookup', dict(agent_config, **{
                'boot': args.get('agent_boot', 'vivarium.environment.boot'),
                'boot_config': {},
                'outer_id': experiment_id,
                'working_dir': args['working_dir'],
                'seed': index}))

    def large_lattice_experiment(self, args, agent_config):
        experiment_id = args['experiment_id']
        if not experiment_id:
            experiment_id = self.get_experiment_id('large_lattice')
        num_cells = args['number']
        print('Creating lattice agent_id {} and {} cell agents\n'.format(
            experiment_id, num_cells))

        media_id = args.get('media', 'minimal')
        timeline_str = args.get('timeline')
        if not timeline_str:
            timeline_str = '0 {}, 7200 end'.format(media_id)

        emit_fields = ['GLC']

        lattice_config = dict(agent_config, {
            'timeline_str': timeline_str,
            'media_id': media_id,
            'emit_fields': emit_fields,
            'run_for': 2.0,
            'edge_length_x': 50.0,
            'patches_per_edge_x': 10,
            'gradient': {
                'type': 'linear',
                'molecules': {
                    'GLC': {
                        'center': [0.0, 0.0],
                        'slope': -1.0 / 250.0},
                }},
        })

        self.add_agent(experiment_id, 'lattice', lattice_config)

        time.sleep(10)  # TODO(jerry): Wait for the Lattice to boot

        for index in range(num_cells):
            self.add_cell(args['type'] or 'ecoli', dict(agent_config, {
                'boot': 'vivarium.environment.boot',
                'outer_id': experiment_id,
                'working_dir': args['working_dir'],
                'seed': index}))

    def small_lattice_experiment(self, args, agent_config):
        experiment_id = args['experiment_id']
        if not experiment_id:
            experiment_id = self.get_experiment_id('small_lattice')
        num_cells = args['number']
        print('Creating lattice agent_id {} and {} cell agents\n'.format(
            experiment_id, num_cells))

        media_id = args.get('media', 'minimal')
        timeline_str = args.get('timeline')
        if not timeline_str:
            timeline_str = '0 {}, 3600 end'.format(media_id)

        emit_fields = ['GLC']

        experiment_config = dict(agent_config, {
            'timeline_str': timeline_str,
            'run_for': 2.0,
            'emit_fields': emit_fields,
            'edge_length_x': 10.0,
            'patches_per_edge_x': 10})

        self.add_agent(experiment_id, 'lattice', experiment_config)

        time.sleep(10)  # TODO(jerry): Wait for the Lattice to boot

        for index in range(num_cells):
            self.add_cell(args['type'] or 'metabolism', dict(agent_config, {
                'boot': 'vivarium.environment.boot',
                'outer_id': experiment_id,
                'working_dir': args['working_dir'],
                'seed': index}))

    def glc_g6p_experiment(self, args, agent_config):
        experiment_id = args['experiment_id']
        if not experiment_id:
            experiment_id = self.get_experiment_id('glc-g6p')
        num_cells = args['number']
        print('Creating lattice agent_id {} and {} cell agents\n'.format(
            experiment_id, num_cells))

        media_id = 'GLC_G6P'
        timeline_str = args.get('timeline')
        if not timeline_str:
            timeline_str = '0 {}, 3600 end'.format(media_id)

        emit_fields = ['GLC', 'G6P']

        experiment_config = dict(agent_config, {
            'timeline_str': timeline_str,
            'run_for': 2.0,
<<<<<<< HEAD
            'emit_fields': emit_field})
=======
            'emit_fields': emit_fields}
>>>>>>> af304902

        self.add_agent(experiment_id, 'lattice', experiment_config)

        time.sleep(10)  # TODO(jerry): Wait for the Lattice to boot

        for index in range(num_cells):
            self.add_cell(args['type'] or 'metabolism', dict(agent_config, {
                'boot': 'vivarium.environment.boot',
                'outer_id': experiment_id,
                'working_dir': args['working_dir'],
                'seed': index}))

<<<<<<< HEAD
    def chemotaxis_experiment(self, args, agent_config):
=======
    def ecoli_core_experiment(self, args):
        experiment_id = args['experiment_id']
        if not experiment_id:
            experiment_id = self.get_experiment_id('glc-g6p')
        num_cells = args['number']
        print('Creating lattice agent_id {} and {} cell agents\n'.format(
            experiment_id, num_cells))

        timeline_str = args.get('timeline')
        if not timeline_str:
            timeline_str = '0 ecoli_core_GLC 1.0 L + lac__D_e 2.0 mmol 0.1 L, 21600 end'

        experiment_config = {
            'timeline_str': timeline_str,
            'edge_length_x': 15.0,
            'patches_per_edge_x': 15,
            'run_for': 2.0,
            'diffusion': 1e-3,
            'depth': 1e-2,
            'translation_jitter': 1.0,
            'emit_fields': [
                'glc__D_e',
                'lac__D_e']
        }

        self.add_agent(experiment_id, 'lattice', experiment_config)

        time.sleep(10)

        for index in range(num_cells):
            self.add_cell(args['type'] or 'kinetic_FBA', {
                'boot': 'vivarium.environment.boot',
                'outer_id': experiment_id,
                'working_dir': args['working_dir'],
                'seed': index})

    def chemotaxis_experiment(self, args):
>>>>>>> af304902
        experiment_id = args['experiment_id']
        if not experiment_id:
            experiment_id = self.get_experiment_id('chemotaxis')
        num_cells = args['number']
        print('Creating lattice agent_id {} and {} cell agents\n'.format(
            experiment_id, num_cells))

        media_id = 'MeAsp'
        media = {'GLC': 20.0,
                 'MeAsp': 1.0}
        new_media = {media_id: media}
        # timeline_str = '0 {}, 14400 end'.format(media_id)
        timeline_str = '0 {}, 1800 end'.format(media_id)

        chemotaxis_config = dict(agent_config, {
            'timeline_str': timeline_str,
            'new_media': new_media,
            'run_for' : 0.05,
            'emit_fields': ['MeAsp', 'GLC'],
            'static_concentrations': True,
            'gradient': {
                'type': 'linear',
                'molecules': {
                    'GLC':{
                        'center': [0.0, 0.0],
                        'slope': -1.0/150.0},
                    'MeAsp': {
                        'center': [1.0, 1.0],
                        'slope': -1.0/150.0}
                }},
            'diffusion': 0.0,
            # 'translation_jitter': 0.1,
            # 'rotation_jitter': 0.05,
            'edge_length_x': 500.0,
            'edge_length_y': 100.0,
            'patches_per_edge_x': 100})
        self.add_agent(experiment_id, 'lattice', chemotaxis_config)

        # give lattice time before adding the cells
        time.sleep(15)

        for index in range(num_cells):
            self.add_cell(args['type'] or 'chemotaxis', dict(agent_config, {
                'boot': 'vivarium.environment.boot',
                'outer_id': experiment_id,
                'seed': index}))


    def swarm_experiment(self, args, agent_config):
        experiment_id = args['experiment_id']
        if not experiment_id:
            experiment_id = self.get_experiment_id('chemotaxis')
        num_cells = args['number']
        print('Creating lattice agent_id {} and {} cell agents\n'.format(
            experiment_id, num_cells))

        ## Make media: GLC_G6P with MeAsp
        # get GLC_G6P media
        make_media = Media()
        media_id = 'GLC_G6P'
        media1 = make_media.get_saved_media('GLC_G6P', True)

        # make MeAsp media
        ingredients = {
            'MeAsp': {
                'counts': 1.0 * units.mmol,
                'volume': 0.001 * units.L}}
        media2 = make_media.make_recipe(ingredients, True)

        # combine the medias
        media = make_media.combine_media(media1, 0.999 * units.L, media2, 0.001 * units.L)
        media_id = 'GLC_G6P_MeAsp'

        # make timeline with new media
        new_media = {media_id: media}
        timeline_str = '0 {}, 3600 end'.format(media_id)

        swarm_config = dict(agent_config, {
            'cell_placement': [0.5, 0.5], # place cells at center of lattice
            'timeline_str': timeline_str,
            'new_media': new_media,
            'run_for' : 2.0,
            'emit_fields': ['MeAsp', 'GLC'],
            'static_concentrations': False,
            'diffusion': 0.001,
            'edge_length_x': 100.0,
            'edge_length_y': 100.0,
            'patches_per_edge_x': 50})
        self.add_agent(experiment_id, 'lattice', swarm_config)

        # give lattice time before adding the cells
        time.sleep(15)

        for index in range(num_cells):
            self.add_cell(args['type'] or 'chemotaxis', dict(agent_config, {
                'boot': 'vivarium.environment.boot',
                'outer_id': experiment_id,
                'seed': index}))

class EnvironmentCommand(AgentCommand):
    """
    Extend `AgentCommand` with new commands related to the lattice and ecoli experiments
    """

    def __init__(self, choices=[], description=''):
        full_description = '''
    Run an agent for the environmental context simulation.
    
    The commands are:
    `add --id OUTER_ID [--type T] [--config C]` ask the Shepherd to add an agent of
        type T with JSON configuration C to the environment OUTER_ID,
    `remove --id AGENT_ID` ask all Shepherds to remove agent AGENT_ID,
    `remove --prefix ID` ask all Shepherds to remove agents "ID*",
    `run [--id OUTER_ID]` start or resume one or all simulations,
    `pause [--id OUTER_ID]` pause one or all simulations,
    `divide --id AGENT_ID` ask a cell agent to divide,
    `shutdown [--id OUTER_ID]` shut down one or all environment agents and their
         connected agents,
    `experiment [--number N] [--type T] [--working-dir D]` ask the Shepherd to run
        a lattice environment with N agents of type T,
    'glc-g6p-experiment [--number N] [--type T]` ask the Shepherd to run a
        chemotaxis environment with N agents of type T
    'chemotaxis-experiment [--number N] [--type T]` ask the Shepherd to run a
        chemotaxis environment with N agents of type T
    ''' + description

        full_choices = [
            'long-experiment',
            'large-experiment',
            'small-experiment',
            'chemotaxis-experiment',
            'swarm-experiment',
            'glc-g6p-experiment',
            'ecoli-core-experiment'] + choices

        super(EnvironmentCommand, self).__init__(
            full_choices,
            {}, # no additional args
            full_description)

    def experiment(self, args):
        self.require(args, 'number', 'working_dir')
        control = ShepherdControl({'kafka_config': self.kafka_config()})
        control.lattice_experiment(args, self.agent_config)
        control.shutdown()

    def long_experiment(self, args):
        self.require(args, 'number', 'working_dir')
        control = ShepherdControl({'kafka_config': self.kafka_config()})
        control.long_lattice_experiment(args, self.agent_config)
        control.shutdown()

    def large_experiment(self, args):
        self.require(args, 'number', 'working_dir')
        control = ShepherdControl({'kafka_config': self.kafka_config()})
        control.large_lattice_experiment(args, self.agent_config)
        control.shutdown()

    def small_experiment(self, args):
        self.require(args, 'number', 'working_dir')
        control = ShepherdControl({'kafka_config': self.kafka_config()})
        control.small_lattice_experiment(args, self.agent_config)
        control.shutdown()

    def glc_g6p_experiment(self, args):
        self.require(args, 'number')
        control = ShepherdControl({'kafka_config': self.kafka_config()})
        control.glc_g6p_experiment(args, self.agent_config)
        control.shutdown()

    def ecoli_core_experiment(self, args):
        self.require(args, 'number')
        control = ShepherdControl({'kafka_config': self.kafka_config})
        control.ecoli_core_experiment(args)
        control.shutdown()

    def chemotaxis_experiment(self, args):
        self.require(args, 'number')
        control = ShepherdControl({'kafka_config': self.kafka_config()})
        control.chemotaxis_experiment(args, self.agent_config)
        control.shutdown()

    def swarm_experiment(self, args):
        self.require(args, 'number')
        control = ShepherdControl({'kafka_config': self.kafka_config()})
        control.swarm_experiment(args, self.agent_config)
        control.shutdown()

    def add_arguments(self, parser):
        parser = super(EnvironmentCommand, self).add_arguments(parser)

        parser.add_argument(
            '-e', '--experiment_id',
            type=str,
            help='The experiment id')

        parser.add_argument(
            '-f', '--emit_field',
            type=str,
            default='minimal',
            help='emitted media field')

        parser.add_argument(
            '-m', '--media',
            type=str,
            default='minimal',
            help='The environment media')

        parser.add_argument(
            '-t', '--timeline',
            type=str,
            default=None,
            help='The timeline')

        return parser

def run():
    command = EnvironmentCommand()
    command.execute()

if __name__ == '__main__':
    run()<|MERGE_RESOLUTION|>--- conflicted
+++ resolved
@@ -197,11 +197,7 @@
         experiment_config = dict(agent_config, {
             'timeline_str': timeline_str,
             'run_for': 2.0,
-<<<<<<< HEAD
             'emit_fields': emit_field})
-=======
-            'emit_fields': emit_fields}
->>>>>>> af304902
 
         self.add_agent(experiment_id, 'lattice', experiment_config)
 
@@ -214,10 +210,7 @@
                 'working_dir': args['working_dir'],
                 'seed': index}))
 
-<<<<<<< HEAD
-    def chemotaxis_experiment(self, args, agent_config):
-=======
-    def ecoli_core_experiment(self, args):
+    def ecoli_core_experiment(self, args, agent_config):
         experiment_id = args['experiment_id']
         if not experiment_id:
             experiment_id = self.get_experiment_id('glc-g6p')
@@ -229,7 +222,7 @@
         if not timeline_str:
             timeline_str = '0 ecoli_core_GLC 1.0 L + lac__D_e 2.0 mmol 0.1 L, 21600 end'
 
-        experiment_config = {
+        experiment_config = dict(agent_config, {
             'timeline_str': timeline_str,
             'edge_length_x': 15.0,
             'patches_per_edge_x': 15,
@@ -239,22 +232,20 @@
             'translation_jitter': 1.0,
             'emit_fields': [
                 'glc__D_e',
-                'lac__D_e']
-        }
+                'lac__D_e']})
 
         self.add_agent(experiment_id, 'lattice', experiment_config)
 
         time.sleep(10)
 
         for index in range(num_cells):
-            self.add_cell(args['type'] or 'kinetic_FBA', {
+            self.add_cell(args['type'] or 'kinetic_FBA', dict(agent_config, {
                 'boot': 'vivarium.environment.boot',
                 'outer_id': experiment_id,
                 'working_dir': args['working_dir'],
-                'seed': index})
-
-    def chemotaxis_experiment(self, args):
->>>>>>> af304902
+                'seed': index}))
+
+    def chemotaxis_experiment(self, args, agent_config):
         experiment_id = args['experiment_id']
         if not experiment_id:
             experiment_id = self.get_experiment_id('chemotaxis')
