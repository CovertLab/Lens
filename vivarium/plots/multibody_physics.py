from __future__ import absolute_import, division, print_function

import os
import math
import random

import matplotlib
import matplotlib.pyplot as plt
import matplotlib.patches as patches
import matplotlib.lines as mlines
from matplotlib.colors import hsv_to_rgb
from mpl_toolkits.axes_grid1 import make_axes_locatable
from matplotlib.collections import LineCollection
import numpy as np

from vivarium.library.dict_utils import get_value_from_path


DEFAULT_BOUNDS = [10, 10]

# constants
PI = math.pi

# colors for phylogeny initial agents
HUES = [hue/360 for hue in np.linspace(0,360,30)]
DEFAULT_HUE = HUES[0]
DEFAULT_SV = [100.0/100.0, 70.0/100.0]
BASELINE_TAG_COLOR = [220/360, 1.0, 0.2]  # HSV
FLOURESCENT_SV = [0.75, 1.0]  # SV for fluorescent colors

def check_plt_backend():
    # reset matplotlib backend for non-interactive plotting
    plt.close('all')
    if plt.get_backend() == 'TkAgg':
        matplotlib.use('Agg')


def plot_agent(ax, data, color, agent_shape):
    # location, orientation, length
    x_center = data['boundary']['location'][0]
    y_center = data['boundary']['location'][1]
    theta = data['boundary']['angle'] / PI * 180 + 90 # rotate 90 degrees to match field
    length = data['boundary']['length']
    width = data['boundary']['width']

    # get bottom left position
    x_offset = (width / 2)
    y_offset = (length / 2)
    theta_rad = math.radians(theta)
    dx = x_offset * math.cos(theta_rad) - y_offset * math.sin(theta_rad)
    dy = x_offset * math.sin(theta_rad) + y_offset * math.cos(theta_rad)

    x = x_center - dx
    y = y_center - dy

    # get color, convert to rgb
    rgb = hsv_to_rgb(color)

<<<<<<< HEAD
    if agent_shape is 'rectangle':
        # Create a rectangle
        shape = patches.Rectangle(
            (x, y), width, length,
            angle=theta,
            linewidth=2,
            edgecolor='w',
            facecolor=rgb
        )
        ax.add_patch(shape)

    elif agent_shape is 'segment':
        # segment plot
        plt.plot([x - dx / 2, x + dx / 2], [y - dy / 2, y + dy / 2],
                 color=rgb,
                 linewidth=width*20,  # TODO -- how should linewidth be scaled?
                 solid_capstyle='round')
        # shape = patches.FancyBboxPatch(
        #     (x, y), width, length, #theta,
        #     boxstyle='round',
        #     linewidth=2,
        #     edgecolor='w',
        #     facecolor=rgb
        # )


def plot_agents(ax, agents, agent_colors={}, agent_shape='segment'):
=======
    # Create a rectangle
    rect = patches.Rectangle(
        (x, y), width, length, angle=theta, linewidth=1,
        edgecolor='gray', facecolor=rgb
    )

    ax.add_patch(rect)


def plot_agents(ax, agents, agent_colors={}):
>>>>>>> 8cf3d102
    '''
    - ax: the axis for plot
    - agents: a dict with {agent_id: agent_data} and
        agent_data a dict with keys location, angle, length, width
    - agent_colors: dict with {agent_id: hsv color}
    '''
    for agent_id, agent_data in agents.items():
        color = agent_colors.get(agent_id, [DEFAULT_HUE]+DEFAULT_SV)
        plot_agent(ax, agent_data, color, agent_shape)


def plot_snapshots(data, plot_config):
    '''Plot snapshots of the simulation over time

    The snapshots depict the agents and environmental molecule
    concentrations.

    Arguments:
        data (dict): A dictionary with the following keys:

            * **agents** (:py:class:`dict`): A mapping from times to
              dictionaries of agent data at that timepoint. Agent data
              dictionaries should have the same form as the hierarchy
              tree rooted at ``agents``.
            * **fields** (:py:class:`dict`): A mapping from times to
              dictionaries of environmental field data at that
              timepoint.  Field data dictionaries should have the same
              form as the hierarchy tree rooted at ``fields``.
            * **config** (:py:class:`dict`): The environmental
              configuration dictionary  with the following keys:

                * **bounds** (:py:class:`tuple`): The dimensions of the
                  environment.

        plot_config (dict): Accepts the following configuration options.
            Any options with a default is optional.

            * **n_snapshots** (:py:class:`int`): Number of snapshots to
              show per row (i.e. for each molecule). Defaults to 6.
            * **out_dir** (:py:class:`str`): Output directory, which is
              ``out`` by default.
            * **filename** (:py:class:`str`): Base name of output file.
              ``snapshots`` by default.
    '''
    check_plt_backend()

    n_snapshots = plot_config.get('n_snapshots', 6)
    out_dir = plot_config.get('out_dir', 'out')
    filename = plot_config.get('filename', 'snapshots')
    agent_shape = plot_config.get('agent_shape', 'segment')

    # get data
    agents = data.get('agents', {})
    fields = data.get('fields', {})
    config = data.get('config', {})
    bounds = config.get('bounds', DEFAULT_BOUNDS)
    edge_length_x = bounds[0]
    edge_length_y = bounds[1]

    # time steps that will be used
    if agents and fields:
        assert set(list(agents.keys())) == set(list(fields.keys())), 'agent and field times are different'
        time_vec = list(agents.keys())
    elif agents:
        time_vec = list(agents.keys())
    elif fields:
        time_vec = list(fields.keys())
    else:
        raise Exception('No agents or field data')

    time_indices = np.round(np.linspace(0, len(time_vec) - 1, n_snapshots)).astype(int)
    snapshot_times = [time_vec[i] for i in time_indices]

    # get fields id and range
    field_ids = []
    if fields:
        field_ids = list(fields[time_vec[0]].keys())
        field_range = {}
        for field_id in field_ids:
            field_min = min([min(min(field_data[field_id])) for t, field_data in fields.items()])
            field_max = max([max(max(field_data[field_id])) for t, field_data in fields.items()])
            field_range[field_id] = [field_min, field_max]

    # get agent ids
    agent_ids = set()
    if agents:
        for time, time_data in agents.items():
            current_agents = list(time_data.keys())
            agent_ids.update(current_agents)
        agent_ids = list(agent_ids)

        # set agent colors
        agent_colors = {}
        for agent_id in agent_ids:
            hue = random.choice(HUES)  # select random initial hue
            color = [hue] + DEFAULT_SV
            agent_colors[agent_id] = color

    # make the figure
    n_rows = max(len(field_ids), 1)
    n_cols = n_snapshots + 1  # one column for the colorbar
    figsize = (12 * n_cols, 12 * n_rows)
    max_dpi = min([2**16 // dim for dim in figsize]) - 1
    fig = plt.figure(figsize=figsize, dpi=min(max_dpi, 100))
    grid = plt.GridSpec(n_rows, n_cols, wspace=0.2, hspace=0.2)
    plt.rcParams.update({'font.size': 36})

    # plot snapshot data in each subsequent column
    for col_idx, (time_idx, time) in enumerate(zip(time_indices, snapshot_times)):
        if field_ids:
            for row_idx, field_id in enumerate(field_ids):

                ax = init_axes(
                    fig, edge_length_x, edge_length_y, grid, row_idx,
                    col_idx, time, field_id
                )

                # transpose field to align with agents
                field = np.transpose(np.array(fields[time][field_id])).tolist()
                vmin, vmax = field_range[field_id]
                im = plt.imshow(field,
                                origin='lower',
                                extent=[0, edge_length_x, 0, edge_length_y],
                                vmin=vmin,
                                vmax=vmax,
                                cmap='BuPu')
                if agents:
                    agents_now = agents[time]
                    plot_agents(ax, agents_now, agent_colors, agent_shape)

                # colorbar in new column after final snapshot
                if col_idx == n_snapshots-1 and (vmin != vmax):
                    cbar_col = col_idx + 1
                    ax = fig.add_subplot(grid[row_idx, cbar_col])
                    divider = make_axes_locatable(ax)
                    cax = divider.append_axes("left", size="5%", pad=0.0)
                    fig.colorbar(im, cax=cax, format='%.6f')
                    ax.axis('off')
        else:
            row_idx = 0
            ax = init_axes(
                fig, bounds[0], bounds[1], grid, row_idx, col_idx,
                time, ""
            )
            if agents:
                agents_now = agents[time]
                plot_agents(ax, agents_now, agent_colors, agent_shape)

    fig_path = os.path.join(out_dir, filename)
    plt.subplots_adjust(wspace=0.7, hspace=0.1)
    plt.savefig(fig_path, bbox_inches='tight')
    plt.close(fig)

def get_fluorescent_color(baseline_hsv, tag_color, intensity):
    # move color towards bright fluoresence color when intensity = 1
    new_hsv = baseline_hsv[:]
    distance = [a - b for a, b in zip(tag_color, new_hsv)]

    # if hue distance > 180 degrees, go around in the other direction
    if distance[0] > 0.5:
        distance[0] = 1 - distance[0]
    elif distance[0] < -0.5:
        distance[0] = 1 + distance[0]

    new_hsv = [a + intensity * b for a, b in zip(new_hsv, distance)]
    new_hsv[0] = new_hsv[0] % 1

    return new_hsv

def plot_tags(data, plot_config):
    '''Plot snapshots of the simulation over time

    The snapshots depict the agents and the levels of tagged molecules
    in each agent by agent color intensity.

    Arguments:
        data (dict): A dictionary with the following keys:

            * **agents** (:py:class:`dict`): A mapping from times to
              dictionaries of agent data at that timepoint. Agent data
              dictionaries should have the same form as the hierarchy
              tree rooted at ``agents``.
            * **config** (:py:class:`dict`): The environmental
              configuration dictionary  with the following keys:

                * **bounds** (:py:class:`tuple`): The dimensions of the
                  environment.

        plot_config (dict): Accepts the following configuration options.
            Any options with a default is optional.

            * **n_snapshots** (:py:class:`int`): Number of snapshots to
              show per row (i.e. for each molecule). Defaults to 6.
            * **out_dir** (:py:class:`str`): Output directory, which is
              ``out`` by default.
            * **filename** (:py:class:`str`): Base name of output file.
              ``tags`` by default.
            * **tagged_molecules** (:py:class:`typing.Iterable`): The
              tagged molecules whose concentrations will be indicated by
              agent color. Each molecule should be specified as a
              :py:class:`tuple` of the path in the agent compartment
              to where the molecule's count can be found, with the last
              value being the molecule's count variable.
    '''
    check_plt_backend()

    n_snapshots = plot_config.get('n_snapshots', 6)
    out_dir = plot_config.get('out_dir', 'out')
    filename = plot_config.get('filename', 'tags')
    agent_shape = plot_config.get('agent_shape', 'segment')
    tagged_molecules = plot_config['tagged_molecules']

    if tagged_molecules == []:
        raise ValueError('At least one molecule must be tagged.')

    # get data
    agents = data['agents']
    config = data.get('config', {})
    bounds = config['bounds']
    edge_length_x, edge_length_y = bounds

    # time steps that will be used
    time_vec = list(agents.keys())
    time_indices = np.round(
        np.linspace(0, len(time_vec) - 1, n_snapshots)
    ).astype(int)
    snapshot_times = [time_vec[i] for i in time_indices]

    # get tag ids and range
    tag_ranges = {}
    tag_colors = {}

    for time, time_data in agents.items():
        for agent_id, agent_data in time_data.items():
            volume = agent_data.get('boundary', {}).get('volume', 0)
            for tag_id in tagged_molecules:
                count = get_value_from_path(agent_data, tag_id)
                conc = count / volume if volume else 0
                if tag_id in tag_ranges:
                    tag_ranges[tag_id] = [
                        min(tag_ranges[tag_id][0], conc),
                        max(tag_ranges[tag_id][1], conc)]
                else:
                    # add new tag
                    tag_ranges[tag_id] = [conc, conc]

                    # select random initial hue
                    hue = random.choice(HUES)
                    tag_color = [hue] + FLOURESCENT_SV
                    tag_colors[tag_id] = tag_color

    # make the figure
    n_rows = len(tagged_molecules)
    n_cols = n_snapshots + 1  # one column for the colorbar
    figsize = (12 * n_cols, 12 * n_rows)
    max_dpi = min([2**16 // dim for dim in figsize]) - 1
    fig = plt.figure(figsize=figsize, dpi=min(max_dpi, 100))
    grid = plt.GridSpec(n_rows, n_cols, wspace=0.2, hspace=0.2)
    plt.rcParams.update({'font.size': 36})

    # plot tags
    for col_idx, (time_idx, time) in enumerate(
        zip(time_indices, snapshot_times)
    ):
        for row_idx, tag_id in enumerate(tag_ranges.keys()):
            ax = init_axes(
                fig, edge_length_x, edge_length_y, grid,
                row_idx, col_idx, time, tag_id,
            )
            ax.set_facecolor('black')  # set background color

            # update agent colors based on tag_level
            agent_tag_colors = {}
            for agent_id, agent_data in agents[time].items():
                agent_color = BASELINE_TAG_COLOR

                # get current tag concentration, and determine color
                count = get_value_from_path(agent_data, tag_id)
                volume = agent_data.get('boundary', {}).get('volume', 0)
                level = count / volume if volume else 0
                min_tag, max_tag = tag_ranges[tag_id]
                if min_tag != max_tag:
                    intensity = max((level - min_tag), 0)
                    intensity = min(intensity / (max_tag - min_tag), 1)
                    tag_color = tag_colors[tag_id]
                    agent_color = get_fluorescent_color(
                        BASELINE_TAG_COLOR, tag_color, intensity)

                agent_tag_colors[agent_id] = agent_color

            plot_agents(ax, agents[time], agent_tag_colors, agent_shape)

    fig_path = os.path.join(out_dir, filename)
    plt.subplots_adjust(wspace=0.7, hspace=0.1)
    plt.savefig(fig_path, bbox_inches='tight')
    plt.close(fig)

def initialize_spatial_figure(bounds, fontsize=18):

    x_length = bounds[0]
    y_length = bounds[1]

    # set up figure
    n_ticks = 4
    plot_buffer = 0.02
    buffer = plot_buffer * min(bounds)
    min_edge = min(x_length, y_length)
    x_scale = x_length/min_edge
    y_scale = y_length/min_edge

    # make the figure
    fig = plt.figure(figsize=(8*x_scale, 8*y_scale))
    plt.rcParams.update({'font.size': fontsize, "font.family": "Times New Roman"})

    plt.xlim((0-buffer, x_length+buffer))
    plt.ylim((0-buffer, y_length+buffer))
    plt.xlabel(u'\u03bcm')
    plt.ylabel(u'\u03bcm')

    # specify the number of ticks for each edge
    [x_bins, y_bins] = [int(n_ticks * edge / min_edge) for edge in [x_length, y_length]]
    plt.locator_params(axis='y', nbins=y_bins)
    plt.locator_params(axis='x', nbins=x_bins)

    return fig

def get_agent_trajectories(agents, times):
    trajectories = {}
    for agent_id, series in agents.items():
        time_indices = series['boundary']['location']['time_index']
        series_times = [times[time_index] for time_index in time_indices]

        positions = series['boundary']['location']['value']
        angles = series['boundary']['angle']['value']
        series_values = [[x, y, theta] for ((x, y), theta) in zip(positions, angles)]

        trajectories[agent_id] = {
            'time': series_times,
            'value': series_values,
        }
    return trajectories

def plot_agent_trajectory(agent_timeseries, config, out_dir='out', filename='trajectory'):
    check_plt_backend()

    # trajectory plot settings
    legend_fontsize = 18
    markersize = 30

    bounds = config.get('bounds', DEFAULT_BOUNDS)
    field = config.get('field')
    rotate_90 = config.get('rotate_90', False)

    # get agents
    times = np.array(agent_timeseries['time'])
    agents = agent_timeseries['agents']

    if rotate_90:
        field = rotate_field_90(field)
        for agent_id, series in agents.items():
            agents[agent_id] = rotate_agent_series_90(series, bounds)
        bounds = rotate_bounds_90(bounds)

    # get each agent's trajectory
    trajectories = get_agent_trajectories(agents, times)

    # initialize a spatial figure
    fig = initialize_spatial_figure(bounds, legend_fontsize)

    if field is not None:
        field = np.transpose(field)
        shape = field.shape
        im = plt.imshow(field,
                        origin='lower',
                        extent=[0, shape[1], 0, shape[0]],
                        # vmin=vmin,
                        # vmax=vmax,
                        cmap='Greys'
                        )

    for agent_id, trajectory_data in trajectories.items():
        agent_trajectory = trajectory_data['value']

        # convert trajectory to 2D array
        locations_array = np.array(agent_trajectory)
        x_coord = locations_array[:, 0]
        y_coord = locations_array[:, 1]

        # plot line
        plt.plot(x_coord, y_coord, linewidth=2, label=agent_id)
        plt.plot(x_coord[0], y_coord[0],
                 color=(0.0, 0.8, 0.0), marker='.', markersize=markersize)  # starting point
        plt.plot(x_coord[-1], y_coord[-1],
                 color='r', marker='.', markersize=markersize)  # ending point

    # create legend for agent ids
    first_legend = plt.legend(
        title='agent ids', loc='center left', bbox_to_anchor=(1.01, 0.5), prop={'size': legend_fontsize})
    ax = plt.gca().add_artist(first_legend)

    # create a legend for start/end markers
    start = mlines.Line2D([], [],
            color=(0.0, 0.8, 0.0), marker='.', markersize=markersize, linestyle='None', label='start')
    end = mlines.Line2D([], [],
            color='r', marker='.', markersize=markersize, linestyle='None', label='end')
    plt.legend(
        handles=[start, end], loc='upper right', prop={'size': legend_fontsize})

    fig_path = os.path.join(out_dir, filename)
    plt.subplots_adjust(wspace=0.7, hspace=0.1)
    plt.savefig(fig_path, bbox_inches='tight')
    plt.close(fig)


def rotate_bounds_90(bounds):
    return [bounds[1], bounds[0]]

def rotate_field_90(field):
    return np.rot90(field, 3)  # rotate 3 times for 270

def rotate_agent_series_90(series, bounds):
    location_series = series['boundary']['location']
    angle_series = series['boundary']['angle']

    if isinstance(location_series, dict):
        # this ran with time_indexed_timeseries_from_data
        series['boundary']['location']['value'] = [[y, bounds[0] - x] for [x, y] in location_series['value']]
        series['boundary']['angle']['value'] = [theta + PI / 2 for theta in angle_series['value']]
    else:
        series['boundary']['location'] = [[y, bounds[0] - x] for [x, y] in location_series]
        series['boundary']['angle'] = [theta + PI / 2 for theta in angle_series]
    return series

def plot_temporal_trajectory(agent_timeseries, config, out_dir='out', filename='temporal'):
    check_plt_backend()

    bounds = config.get('bounds', DEFAULT_BOUNDS)
    field = config.get('field')
    rotate_90 = config.get('rotate_90', False)

    # get agents
    times = np.array(agent_timeseries['time'])
    agents = agent_timeseries['agents']

    if rotate_90:
        field = rotate_field_90(field)
        for agent_id, series in agents.items():
            agents[agent_id] = rotate_agent_series_90(series, bounds)
        bounds = rotate_bounds_90(bounds)

    # get each agent's trajectory
    trajectories = get_agent_trajectories(agents, times)

    # initialize a spatial figure
    fig = initialize_spatial_figure(bounds)

    if field is not None:
        field = np.transpose(field)
        shape = field.shape
        im = plt.imshow(field,
                        origin='lower',
                        extent=[0, shape[1], 0, shape[0]],
                        cmap='Greys'
                        )

    for agent_id, trajectory_data in trajectories.items():
        agent_trajectory = trajectory_data['value']

        # convert trajectory to 2D array
        locations_array = np.array(agent_trajectory)
        x_coord = locations_array[:, 0]
        y_coord = locations_array[:, 1]

        # make multi-colored trajectory
        points = np.array([x_coord, y_coord]).T.reshape(-1, 1, 2)
        segments = np.concatenate([points[:-1], points[1:]], axis=1)
        lc = LineCollection(segments, cmap=plt.get_cmap('cool'))
        lc.set_array(times)
        lc.set_linewidth(6)

        # plot line
        line = plt.gca().add_collection(lc)

    # color bar
    cbar = plt.colorbar(line, ticks=[times[0], times[-1]], aspect=90, shrink=0.4)
    cbar.set_label('time (s)', rotation=270)

    fig_path = os.path.join(out_dir, filename)
    plt.subplots_adjust(wspace=0.7, hspace=0.1)
    plt.savefig(fig_path, bbox_inches='tight')
    plt.close(fig)


def plot_motility(timeseries, out_dir='out', filename='motility_analysis'):
    check_plt_backend()

    expected_velocity = 14.2  # um/s (Berg)
    expected_angle_between_runs = 68 # degrees (Berg)

    times = timeseries['time']
    agents = timeseries['agents']

    motility_analysis = {
        agent_id: {
            'velocity': [],
            'angular_velocity': [],
            'angle_between_runs': [],
            'angle': [],
            'thrust': [],
            'torque': []}
        for agent_id in list(agents.keys())}

    for agent_id, agent_data in agents.items():
        boundary_data = agent_data['boundary']
        cell_data = agent_data['cell']
        previous_time = times[0]
        previous_angle = boundary_data['angle'][0]
        previous_location = boundary_data['location'][0]
        previous_run_angle = boundary_data['angle'][0]
        previous_motor_state = cell_data['motor_state'][0]  # 1 for tumble, 0 for run

        # go through each time point for this agent
        for time_idx, time in enumerate(times):
            motor_state = cell_data['motor_state'][time_idx]
            angle = boundary_data['angle'][time_idx]
            location = boundary_data['location'][time_idx]
            thrust = boundary_data['thrust'][time_idx]
            torque = boundary_data['torque'][time_idx]

            # get velocity
            if time != times[0]:
                dt = time - previous_time
                distance = (
                    (location[0] - previous_location[0]) ** 2 +
                    (location[1] - previous_location[1]) ** 2
                        ) ** 0.5
                velocity = distance / dt  # um/sec

                angle_change = ((angle - previous_angle) / PI * 180) % 360
                if angle_change > 180:
                    angle_change = 360 - angle_change
                angular_velocity = angle_change/ dt
            else:
                velocity = 0.0
                angular_velocity = 0.0

            # get angle change between runs
            angle_between_runs = None
            if motor_state == 0:  # run
                if previous_motor_state == 1:
                    angle_between_runs = angle - previous_run_angle
                previous_run_angle = angle

            # save data
            motility_analysis[agent_id]['velocity'].append(velocity)
            motility_analysis[agent_id]['angular_velocity'].append(angular_velocity)
            motility_analysis[agent_id]['angle'].append(angle)
            motility_analysis[agent_id]['thrust'].append(thrust)
            motility_analysis[agent_id]['torque'].append(torque)
            motility_analysis[agent_id]['angle_between_runs'].append(angle_between_runs)

            # save previous location and time
            previous_location = location
            previous_angle = angle
            previous_time = time
            previous_motor_state = motor_state

    # plot results
    cols = 1
    rows = 5
    fig = plt.figure(figsize=(6 * cols, 1.5 * rows))
    plt.rcParams.update({'font.size': 12})

    ax1 = plt.subplot(rows, cols, 1)
    for agent_id, analysis in motility_analysis.items():
        velocity = analysis['velocity']
        mean_velocity = np.mean(velocity)
        ax1.plot(times, velocity, label=agent_id)
        ax1.axhline(y=mean_velocity, linestyle='dashed', label='mean_' + agent_id)
    ax1.axhline(y=expected_velocity, color='r', linestyle='dashed', label='expected mean')
    ax1.set_ylabel(u'velocity \n (\u03bcm/sec)')
    ax1.set_xlabel('time')
    # ax1.legend(loc='center left', bbox_to_anchor=(1, 0.5))

    ax2 = plt.subplot(rows, cols, 2)
    for agent_id, analysis in motility_analysis.items():
        angular_velocity = analysis['angular_velocity']
        ax2.plot(times, angular_velocity, label=agent_id)
    ax2.set_ylabel(u'angular velocity \n (degrees/sec)')
    ax2.set_xlabel('time')
    # ax2.legend(loc='center left', bbox_to_anchor=(1, 0.5))

    ax3 = plt.subplot(rows, cols, 3)
    for agent_id, analysis in motility_analysis.items():
        # convert to degrees
        angle_between_runs = [
            (angle / PI * 180) % 360 if angle is not None else None
            for angle in analysis['angle_between_runs']]
        # pair with time
        run_angle_points = [
            [t, angle] if angle < 180 else [t, 360 - angle]
            for t, angle in dict(zip(times, angle_between_runs)).items()
            if angle is not None]

        plot_times = [point[0] for point in run_angle_points]
        plot_angles = [point[1] for point in run_angle_points]
        mean_angle_change = np.mean(plot_angles)
        ax3.scatter(plot_times, plot_angles, label=agent_id)
        ax3.axhline(y=mean_angle_change, linestyle='dashed') #, label='mean_' + agent_id)
    ax3.set_ylabel(u'degrees \n between runs')
    ax3.axhline(y=expected_angle_between_runs, color='r', linestyle='dashed', label='expected')
    ax3.legend(loc='center left', bbox_to_anchor=(1, 0.5))

    ax4 = plt.subplot(rows, cols, 4)
    for agent_id, analysis in motility_analysis.items():
        thrust = analysis['thrust']
        ax4.plot(times, thrust, label=agent_id)
    ax4.set_ylabel('thrust')

    ax5 = plt.subplot(rows, cols, 5)
    for agent_id, analysis in motility_analysis.items():
        torque = analysis['torque']
        ax5.plot(times, torque, label=agent_id)
    ax5.set_ylabel('torque')

    fig_path = os.path.join(out_dir, filename)
    plt.subplots_adjust(wspace=0.7, hspace=0.1)
    plt.savefig(fig_path, bbox_inches='tight')
    plt.close(fig)


def init_axes(
    fig, edge_length_x, edge_length_y, grid, row_idx, col_idx, time,
    molecule,
):
    ax = fig.add_subplot(grid[row_idx, col_idx])
    if row_idx == 0:
        plot_title = 'time: {:.4f} s'.format(float(time))
        plt.title(plot_title, y=1.08)
    if col_idx == 0:
        ax.set_ylabel(molecule, fontsize=20)
    ax.set(xlim=[0, edge_length_x], ylim=[0, edge_length_y], aspect=1)
    ax.set_yticklabels([])
    ax.set_xticklabels([])
    return ax<|MERGE_RESOLUTION|>--- conflicted
+++ resolved
@@ -56,7 +56,6 @@
     # get color, convert to rgb
     rgb = hsv_to_rgb(color)
 
-<<<<<<< HEAD
     if agent_shape is 'rectangle':
         # Create a rectangle
         shape = patches.Rectangle(
@@ -84,18 +83,6 @@
 
 
 def plot_agents(ax, agents, agent_colors={}, agent_shape='segment'):
-=======
-    # Create a rectangle
-    rect = patches.Rectangle(
-        (x, y), width, length, angle=theta, linewidth=1,
-        edgecolor='gray', facecolor=rgb
-    )
-
-    ax.add_patch(rect)
-
-
-def plot_agents(ax, agents, agent_colors={}):
->>>>>>> 8cf3d102
     '''
     - ax: the axis for plot
     - agents: a dict with {agent_id: agent_data} and
