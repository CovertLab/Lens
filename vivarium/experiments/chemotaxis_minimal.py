--- conflicted
+++ resolved
@@ -58,18 +58,9 @@
 # configurations
 def get_chemotaxis_experiment_config():
     ligand_id = 'glc'
-<<<<<<< HEAD
-    initial_ligand = 0.1
-    n_agents = 1
-    bins_microns = 2
-    bounds = [100, 500]
-    n_bins = [bound * bins_microns for bound in bounds]
-
-=======
     initial_ligand = 1e-1
     bounds = [100, 500]
     n_agents = 1
->>>>>>> 9be5a61b
     agent_ids = [str(agent_id) for agent_id in range(n_agents)]
 
     ## minimal chemotaxis agent
@@ -100,15 +91,9 @@
             'molecules': {
                 ligand_id: {
                     'center': [0.5, 0.0],
-<<<<<<< HEAD
-                    'base': 1+1e-1}}},
-        'n_bins': n_bins,
-        'size': bounds}
-=======
                     'scale': initial_ligand,
                     'base': 0.1}}},
         'bounds': bounds}
->>>>>>> 9be5a61b
 
     return {
         'agent_ids': agent_ids,
@@ -123,13 +108,8 @@
 
     # simulate
     settings = {
-<<<<<<< HEAD
-        'timestep': 0.01,
-        'total_time': time,
-=======
         'total_time': 30,
         'timestep': 0.01,
->>>>>>> 9be5a61b
         'return_raw_data': True}
     raw_data = simulate_experiment(experiment, settings)
 
