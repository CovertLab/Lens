from __future__ import absolute_import, division, print_function

import os
import uuid

from vivarium.compartment.tree import generate_state, Experiment
from vivarium.compartment.composition import (
    simulate_compartment,
    load_compartment,
    get_derivers
)

from vivarium.processes.multibody_physics import plot_snapshots
from vivarium.processes.diffusion_field import plot_field_output

# compartments
from vivarium.composites.lattice_environment import (
    make_lattice_environment,
)
from vivarium.composites.growth_division import growth_division

from vivarium.composites.growth import growth_compartment



def make_agents(count, compartment, config):
    processes = {}
    topology = {}

    for agent in range(count):
        # agent_id = str(uuid.uuid1())
        agent_id = str(agent)

        # make the agent
        agent_config = config.copy()
        agent_config.update({'agent_id': agent_id})
        agent = compartment(dict(
            agent_config,
            agent_id=agent_id))

        # save processes and topology
        processes[agent_id] = {
            'cell': agent['processes']}
        topology[agent_id] = {
            'cell': agent['topology']}

    return {
        'processes': processes,
        'topology': topology}


def lattice_experiment(config):
    # configure the experiment
    count = config.get('count')

    # get the environment
    environment = make_lattice_environment(config.get('environment', {}))
    processes = environment['processes']
    topology = environment['topology']

<<<<<<< HEAD
    agents = make_agents(count, growth_compartment, {
        'cells_key': ['..', 'agents']})
    processes['agents'] = agents['processes']
    topology['agents'] = agents['topology']
=======
    agents = make_agents(count, growth_division, {
        'cells_key': ('..', 'agents')})
    environment_processes['agents'] = agents['processes']
    environment_topology['agents'] = agents['topology']

    state = generate_state(
        environment_processes,
        environment_topology,
        config.get('initial_state', {}))
>>>>>>> c07c96b8

    experiment = Experiment({
        'processes': processes,
        'topology': topology,
        'initial_state': config.get('initial_state', {})})

    print('processes ------------------------')
    print(experiment.processes)

    print('topology ------------------------')
    print(experiment.topology)

    print('before ------------------------')
    print(experiment.state.get_value())

    experiment.update(50.0)

    print('after ----------------------------------')
    print(experiment.state.get_value())

    import ipdb; ipdb.set_trace()


# toy functions/ defaults
def get_lattice_config():

    environment_config = {
        'molecules': ['glc'],
        'bounds': [10, 10],
        'size': [10, 10],
    }

    agent_config = {}

    return {
        'count': 3,
        'environment': environment_config,
        'agents': agent_config
    }



if __name__ == '__main__':
    out_dir = os.path.join('out', 'tests', 'lattice_experiment')
    if not os.path.exists(out_dir):
        os.makedirs(out_dir)

    config = get_lattice_config()
    lattice_experiment(config)<|MERGE_RESOLUTION|>--- conflicted
+++ resolved
@@ -58,22 +58,10 @@
     processes = environment['processes']
     topology = environment['topology']
 
-<<<<<<< HEAD
-    agents = make_agents(count, growth_compartment, {
-        'cells_key': ['..', 'agents']})
+    agents = make_agents(count, growth_division, {
+        'cells_key': ('..', 'agents')})
     processes['agents'] = agents['processes']
     topology['agents'] = agents['topology']
-=======
-    agents = make_agents(count, growth_division, {
-        'cells_key': ('..', 'agents')})
-    environment_processes['agents'] = agents['processes']
-    environment_topology['agents'] = agents['topology']
-
-    state = generate_state(
-        environment_processes,
-        environment_topology,
-        config.get('initial_state', {}))
->>>>>>> c07c96b8
 
     experiment = Experiment({
         'processes': processes,
