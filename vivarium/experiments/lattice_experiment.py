from __future__ import absolute_import, division, print_function

import os
import sys
import argparse

from vivarium.core.experiment import (
    Experiment
)
from vivarium.core.composition import (
    agent_environment_experiment,
    simulate_experiment,
    plot_agents_multigen,
    EXPERIMENT_OUT_DIR,
)
from vivarium.plots.multibody_physics import (
    plot_snapshots,
    plot_tags
)

# processes
from vivarium.processes.metabolism import (
    Metabolism,
    get_iAF1260b_config,
)

# compartments
from vivarium.compartments.lattice import Lattice
from vivarium.compartments.growth_division import GrowthDivision
from vivarium.compartments.growth_division_minimal import GrowthDivisionMinimal
from vivarium.compartments.transport_metabolism import TransportMetabolism
from vivarium.compartments.flagella_expression import (
    FlagellaExpressionMetabolism,
    get_flagella_initial_state,
)



NAME = 'lattice'
DEFAULT_ENVIRONMENT_TYPE = Lattice


# agents and their configurations
agents_library = {
    'growth_division': {
        'name': 'growth_division',
        'type': GrowthDivision,
        'config': {
            'agents_path': ('..', '..', 'agents'),
        }
    },
    'growth_division_minimal': {
        'name': 'growth_division_minimal',
        'type': GrowthDivisionMinimal,
        'config': {
            'agents_path': ('..', '..', 'agents'),
            'growth_rate': 0.001,
            'division_volume': 2.6
        }
    },
    'flagella_metabolism': {
        'name': 'flagella_metabolism',
        'type': FlagellaExpressionMetabolism,
        'config': {
            'agents_path': ('..', '..', 'agents'),
        }
    },
    'transport_metabolism': {
        'name': 'transport_metabolism',
        'type': TransportMetabolism,
        'config': {
            'agents_path': ('..', '..', 'agents'),
        }
    },
}


# environment config
def get_lattice_config(
    bounds=[20, 20],
    n_bins=[10, 10],
    jitter_force=1e-4,
    depth=3000.0,
    diffusion=1e-2,
    molecules=['glc__D_e', 'lcts_e'],
    gradient={},
):

    environment_config = {
        'multibody': {
            'bounds': bounds,
            'jitter_force': jitter_force,
            'agents': {}
        },
        'diffusion': {
            'molecules': molecules,
            'n_bins': n_bins,
            'bounds': bounds,
            'depth': depth,
            'diffusion': diffusion,
            'gradient': gradient,
        }
    }
    return environment_config

def get_iAF1260b_environment():
    # get external state from iAF1260b metabolism
    config = get_iAF1260b_config()
    metabolism = Metabolism(config)
    molecules = metabolism.initial_state['external']
    gradient = {
        'type': 'uniform',
        'molecules': molecules}
    return get_lattice_config(
        molecules=list(molecules.keys()),
        gradient=gradient,
    )

environments_library = {
    'glc_lcts': {
        'type': DEFAULT_ENVIRONMENT_TYPE,
        'config': get_lattice_config(),
    },
    'iAF1260b': {
        'type': DEFAULT_ENVIRONMENT_TYPE,
        'config': get_iAF1260b_environment(),
    },
}

# simulation settings
def get_simulation_settings(
        total_time=4000,
        emit_step=10,
        return_raw_data=True,
):
    return {
        'total_time': total_time,
        'emit_step': emit_step,
        'return_raw_data': return_raw_data
    }


# plot settings
def get_plot_settings(
        fields=[],
        tags=[]
):
    return {
        'plot_types': {
            'agents': {},
            'snapshots': {
                'fields': fields
            },
            'tags': {
                'tag_ids': tags
            }
        }
    }

def plot_experiment_output(
        data,
        plot_settings={},
        out_dir='out',
):
    environment_config = plot_settings['environment_config']
    agent_type = plot_settings.get('agent_type', 'agent')
    plot_types = plot_settings['plot_types']

    # extract data
    multibody_config = environment_config['config']['multibody']
    agents = {time: time_data['agents'] for time, time_data in data.items()}
    fields = {time: time_data['fields'] for time, time_data in data.items()}

    # pass to plots
    if 'agents' in plot_types:
        plot_settings = {
            'agents_key': 'agents'}
        plot_agents_multigen(data, plot_settings, out_dir, agent_type)

    if 'snapshots' in plot_types:
        field_ids = plot_types['snapshots']['fields']
        plot_fields = {
            time: {
                field_id: field_instance[field_id]
                for field_id in field_ids}
            for time, field_instance in fields.items()}
        data = {
            'agents': agents,
            'fields': plot_fields,
            'config': multibody_config}
        plot_config = {
            'out_dir': out_dir,
            'filename': agent_type + '_snapshots'}
        plot_snapshots(data, plot_config)

    if 'tags' in plot_types:
        tags_ids = plot_types['tags']['tag_ids']
        data = {
            'agents': agents,
            'config': multibody_config}
        plot_config = {
            'out_dir': out_dir,
            'filename': agent_type + '_tags',
            'tagged_molecules': tags_ids,
        }
        plot_tags(data, plot_config)


# Experiment run function
def run_lattice_experiment(
        agents_config=None,
        environment_config=None,
        initial_state=None,
        initial_agent_state=None,
        simulation_settings=None,
        experiment_settings=None
):
    if experiment_settings is None:
        experiment_settings = {}
    if initial_state is None:
        initial_state = {}
    if initial_agent_state is None:
        initial_agent_state = {}

    # agents ids
    agent_ids = []
    for config in agents_config:
        number = config['number']
        if 'name' in config:
            name = config['name']
            if number > 1:
                new_agent_ids = [name + '_' + str(num) for num in range(number)]
            else:
                new_agent_ids = [name]
        else:
            new_agent_ids = [str(uuid.uuid1()) for num in range(number)]
        config['ids'] = new_agent_ids
        agent_ids.extend(new_agent_ids)


    experiment_settings['emitter'] = {
        'type': 'database',
        'host': 'mongodb+srv://cyteam_user:cy2019!@cyteam-db-sanud.gcp.mongodb.net/vivarium?retryWrites=true&w=majority',
        'database': 'simulations2'}



    # make the experiment
    experiment = agent_environment_experiment(
        agents_config=agents_config,
        environment_config=environment_config,
        initial_state=initial_state,
        initial_agent_state=initial_agent_state,
        settings=experiment_settings,
    )


    # simulate
    settings = {
        'total_time': simulation_settings['total_time'],
        'emit_step': simulation_settings['emit_step'],
        'return_raw_data': simulation_settings['return_raw_data']}
    return simulate_experiment(
        experiment,
        settings,
    )


def run_workflow(
        agent_type='growth_division_minimal',
        n_agents=1,
        environment_type='glc_lcts',
        initial_state={},
        initial_agent_state={},
        out_dir='out',
        simulation_settings=get_simulation_settings(),
        plot_settings=get_plot_settings()
):
    # agent configuration
    agent_config = agents_library[agent_type]
    agent_config['number'] = n_agents
    agents_config = [
        agent_config,
    ]

    # environment configuration
    environment_config = environments_library[environment_type]

    # simulate
    data = run_lattice_experiment(
        agents_config=agents_config,
        environment_config=environment_config,
        initial_state=initial_state,
        initial_agent_state=initial_agent_state,
        simulation_settings=simulation_settings,
    )

    plot_settings['environment_config'] = environment_config
    plot_settings['agent_type'] = agent_type
    plot_experiment_output(
        data,
        plot_settings,
        out_dir,
    )


def test_growth_division_experiment():
    '''test growth_division_minimal agent in lattice experiment'''
    growth_rate = 0.005  # fast!
    total_time = 150

    # get minimal agent config and set growth rate
    agent_config = agents_library['growth_division_minimal']
    agent_config['config']['growth_rate'] = growth_rate
    agent_config['number'] = 1
    agents_config = [agent_config]

    # get environment config
    environment_config = environments_library['glc_lcts']

    # simulate
    simulation_settings = get_simulation_settings(
        total_time=total_time,
        return_raw_data=True)

    data = run_lattice_experiment(
        agents_config=agents_config,
        environment_config=environment_config,
        simulation_settings=simulation_settings)

    # assert division
    time = list(data.keys())
    initial_agents = len(data[time[0]]['agents'])
    final_agents = len(data[time[-1]]['agents'])
    assert final_agents > initial_agents


def make_dir(out_dir):
    if not os.path.exists(out_dir):
        os.makedirs(out_dir)

def main():
    out_dir = os.path.join(EXPERIMENT_OUT_DIR, NAME)
    make_dir(out_dir)

    parser = argparse.ArgumentParser(description='lattice_experiment')
    parser.add_argument('--growth_division', '-g', action='store_true', default=False)
    parser.add_argument('--growth_division_minimal', '-m', action='store_true', default=False)
    parser.add_argument('--flagella_metabolism', '-f', action='store_true', default=False)
    parser.add_argument('--transport_metabolism', '-t', action='store_true', default=False)
    args = parser.parse_args()
    no_args = (len(sys.argv) == 1)

    if args.growth_division_minimal or no_args:
        minimal_out_dir = os.path.join(out_dir, 'minimal')
        make_dir(minimal_out_dir)
        run_workflow(
            agent_type='growth_division_minimal',
            out_dir=minimal_out_dir)

    elif args.growth_division:
        gd_out_dir = os.path.join(out_dir, 'growth_division')
        make_dir(gd_out_dir)
        run_workflow(
            agent_type='growth_division',
            simulation_settings=get_simulation_settings(
                total_time=8000
            ),
            plot_settings=get_plot_settings(
                fields=[
                    'glc__D_e',
                    'lcts_e',
                ],
                tags=[
                    ('internal', 'protein1'),
                    ('internal', 'protein2'),
                    ('internal', 'protein3'),
                ]
            ),
            out_dir=gd_out_dir)

<<<<<<< HEAD
=======
    elif args.flagella_metabolism:
        txp_mtb_out_dir = os.path.join(out_dir, 'flagella_metabolism')
        make_dir(txp_mtb_out_dir)
        run_workflow(
            agent_type='flagella_metabolism',
            environment_type='iAF1260b',
            initial_agent_state=get_flagella_initial_state(),
            simulation_settings=get_simulation_settings(
                emit_step=20,
                total_time=500,
            ),
            plot_settings=get_plot_settings(
                fields=[
                    'glc__D_e',
                ],
                tags=[
                    ('proteins', 'flagella'),
                ]
            ),
            out_dir=txp_mtb_out_dir)

>>>>>>> e2669b9c
    elif args.transport_metabolism:
        txp_mtb_out_dir = os.path.join(out_dir, 'transport_metabolism')
        make_dir(txp_mtb_out_dir)
        run_workflow(
            agent_type='transport_metabolism',
            out_dir=txp_mtb_out_dir)


if __name__ == '__main__':
    main()<|MERGE_RESOLUTION|>--- conflicted
+++ resolved
@@ -379,8 +379,6 @@
             ),
             out_dir=gd_out_dir)
 
-<<<<<<< HEAD
-=======
     elif args.flagella_metabolism:
         txp_mtb_out_dir = os.path.join(out_dir, 'flagella_metabolism')
         make_dir(txp_mtb_out_dir)
@@ -402,7 +400,6 @@
             ),
             out_dir=txp_mtb_out_dir)
 
->>>>>>> e2669b9c
     elif args.transport_metabolism:
         txp_mtb_out_dir = os.path.join(out_dir, 'transport_metabolism')
         make_dir(txp_mtb_out_dir)
