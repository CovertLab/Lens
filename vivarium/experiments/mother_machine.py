--- conflicted
+++ resolved
@@ -190,8 +190,4 @@
     if not os.path.exists(out_dir):
         os.makedirs(out_dir)
 
-<<<<<<< HEAD
-    run_mother_machine(200, out_dir)
-=======
-    run_mother_machine(400, out_dir)
->>>>>>> 1f0f9f08
+    run_mother_machine(400, out_dir)