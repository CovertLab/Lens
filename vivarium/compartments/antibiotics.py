--- conflicted
+++ resolved
@@ -37,7 +37,6 @@
     defaults = {
         'fields_path': ('fields',),
         'dimensions_path': ('dimensions',),
-<<<<<<< HEAD
         'ode_expression': {
             'transcription_rates': {
                 'AcrAB-TolC_RNA': 1e-3,
@@ -105,53 +104,6 @@
         death = DeathFreezeState(config['death'])
         division = DivisionVolume(config['division'])
         diffusion = CellEnvironmentDiffusion(config['diffusion'])
-=======
-    }
-
-    def __init__(self, config):
-
-        self.config = copy.deepcopy(Antibiotics.defaults)
-        self.config.update(config)
-        # TODO: Use defaults for all configurations
-
-        division_time = self.config.get('cell_cycle_division_time', 2400)
-
-        # Expression Config
-        transcription_config = self.config.setdefault('transcription_rates', {})
-        transcription_config.setdefault('AcrAB-TolC_RNA', 1e-3)
-        translation_config = self.config.setdefault('translation_rates', {})
-        translation_config.setdefault('AcrAB-TolC', 1.0)
-        degradation_config = self.config.setdefault('degradation_rates', {})
-        degradation_config.setdefault('AcrAB-TolC', 1.0)
-        degradation_config.setdefault('AcrAB-TolC_RNA', 1e-3)
-        protein_map = self.config.setdefault('protein_map', {})
-        protein_map.setdefault(
-            'AcrAB-TolC', 'AcrAB-TolC_RNA')
-
-        initial_state_config = self.config.setdefault(
-            'initial_state', ANTIBIOTIC_DEFAULT_INITIAL_STATE)
-        internal_initial_config = initial_state_config.setdefault(
-            'internal', {})
-        internal_initial_config['AcrAB-TolC'] = 0.0
-
-        # Death Config
-        checkers_config = self.config.setdefault('checkers', {})
-        antibiotic_checker_config = checkers_config.setdefault(
-            'antibiotic', {})
-        antibiotic_checker_config.setdefault('antibiotic_threshold', 0.09)
-
-        # Growth Config
-        # Growth rate calculated so that 2 = exp(DIVISION_TIME * rate)
-        # because division process divides once cell doubles in size
-        self.config.setdefault('growth_rate', math.log(2) / division_time)
-
-    def generate_processes(self, config):
-        antibiotic_transport = AntibioticTransport(config)
-        growth = Growth(config)
-        expression = ODE_expression(config)
-        death = DeathFreezeState(config)
-        division = DivisionVolume(config)
->>>>>>> a29f06c4
 
         return {
             'antibiotic_transport': antibiotic_transport,
@@ -166,14 +118,9 @@
         return {
             'antibiotic_transport': {
                 'internal': ('cell',),
-<<<<<<< HEAD
                 'external': ('external',),
-                'exchange': ('exchange',),
                 'pump_port': ('cell',),
-=======
-                'external': ('environment',),
                 'fields': config['fields_path'],
->>>>>>> a29f06c4
                 'fluxes': ('fluxes',),
                 'global': ('global',),
                 'dimensions': config['dimensions_path'],
@@ -206,10 +153,6 @@
 def run_antibiotics_composite():
     DIVISION_TIME = DEFAULT_DIVISION_SECS
     sim_settings = {
-<<<<<<< HEAD
-=======
-        'environment_port': ('environment',),
->>>>>>> a29f06c4
         'environment_volume': 1e-5,  # L
         'emit_step': 1,
         'total_time': DIVISION_TIME * NUM_DIVISIONS,
