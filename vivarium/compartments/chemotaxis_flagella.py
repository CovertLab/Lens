--- conflicted
+++ resolved
@@ -119,43 +119,7 @@
     }
 
     def __init__(self, config=None):
-<<<<<<< HEAD
         super(ChemotaxisODEExpressionFlagella, self).__init__(config)
-=======
-        if config is None:
-            config = {}
-        self.config = copy.deepcopy(self.defaults)
-        deep_merge(self.config, config)
-
-        # parameters
-        n_flagella = config.get(
-            'n_flagella',
-            self.defaults['n_flagella'])
-        ligand_id = config.get(
-            'ligand_id',
-            self.defaults['ligand_id'])
-        initial_ligand = config.get(
-            'initial_ligand',
-            self.defaults['initial_ligand'])
-        initial_mass = config.get(
-            'initial_mass',
-            self.defaults['initial_mass'])
-        growth_rate = config.get(
-            'growth_rate',
-            self.defaults['growth_rate'])
-
-        # receptor and flagella config
-        self.config['receptor'] = {
-            'ligand_id': ligand_id,
-            'initial_ligand': initial_ligand}
-        self.config['flagella'] = {
-            'n_flagella': n_flagella}
-
-        # growth and division config
-        self.config['growth'] = {
-            'initial_mass': initial_mass,
-            'growth_rate': growth_rate}
->>>>>>> 46d43cce
 
     def generate_processes(self, config):
         # division config
