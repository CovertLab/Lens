from __future__ import absolute_import, division, print_function

import os
import sys
import copy
import random
import argparse

from vivarium.library.dict_utils import deep_merge
from vivarium.library.units import units
from vivarium.core.process import Generator
from vivarium.core.composition import (
    plot_compartment_topology,
    simulate_compartment_in_experiment,
    plot_simulation_output,
    COMPARTMENT_OUT_DIR
)

# data
from vivarium.data.amino_acids import amino_acids

# processes
from vivarium.processes.Endres2006_chemoreceptor import (
    ReceptorCluster,
    get_exponential_random_timeline
)
from vivarium.processes.Mears2014_flagella_activity import FlagellaActivity
from vivarium.processes.transcription import Transcription, UNBOUND_RNAP_KEY
from vivarium.processes.translation import Translation, UNBOUND_RIBOSOME_KEY
from vivarium.processes.degradation import RnaDegradation
from vivarium.processes.complexation import Complexation
from vivarium.processes.growth_protein import GrowthProtein
from vivarium.processes.meta_division import MetaDivision
from vivarium.processes.tree_mass import TreeMass
from vivarium.processes.derive_globals import DeriveGlobals
from vivarium.processes.ode_expression import ODE_expression, get_flagella_expression
from vivarium.compartments.flagella_expression import (
    get_flagella_expression_config,
    get_flagella_initial_state,
    plot_gene_expression_output,
)



NAME = 'chemotaxis_flagella'

DEFAULT_ENVIRONMENT_PORT = 'external'
DEFAULT_LIGAND = 'MeAsp'
DEFAULT_INITIAL_LIGAND = 1e-2


class ChemotaxisVariableFlagella(Generator):

    defaults = {
        'n_flagella': 5,
        'ligand_id': 'MeAsp',
        'initial_ligand': 0.1,
    }

    def __init__(self, config):
        self.config = config

        n_flagella = config.get(
            'n_flagella',
            self.defaults['n_flagella'])
        ligand_id = config.get(
            'ligand_id',
            self.defaults['ligand_id'])
        initial_ligand = config.get(
            'initial_ligand',
            self.defaults['initial_ligand'])

        self.config['receptor'] = {
            'ligand_id': ligand_id,
            'initial_ligand': initial_ligand}

        self.config['flagella'] = {
            'n_flagella': n_flagella}

    def generate_processes(self, config):
        receptor = ReceptorCluster(config['receptor'])
        flagella = FlagellaActivity(config['flagella'])

        return {
            'receptor': receptor,
            'flagella_activity': flagella}

    def generate_topology(self, config):
        boundary_path = ('boundary',)
        external_path = boundary_path + ('external',)
        return {
            'receptor': {
                'external': external_path,
                'internal': ('internal',)},
            'flagella_activity': {
                'internal': ('internal',),
                'membrane': ('membrane',),
                'internal_counts': ('proteins',),
                'flagella': ('flagella',),
                'boundary': boundary_path},
        }


<<<<<<< HEAD

class ChemotaxisExpressionFlagella(Generator):
=======
class ChemotaxisODEExpressionFlagella(Compartment):
>>>>>>> cf92b880

    defaults = {
        'n_flagella': 5,
        'ligand_id': 'MeAsp',
        'initial_ligand': DEFAULT_INITIAL_LIGAND,
        'initial_mass': 1339.0 * units.fg,
        'growth_rate': 0.000275,
        'expression': get_flagella_expression(),
        'boundary_path': ('boundary',),
        'external_path': ('boundary', 'external',),
        'agents_path': ('..', '..', 'agents',),
        'daughter_path': tuple(),
        'agent_id': 'chemotaxis_flagella'
    }

    def __init__(self, config=None):
        if config is None:
            config = {}
        self.config = copy.deepcopy(self.defaults)
        deep_merge(self.config, config)

        # parameters
        n_flagella = config.get(
            'n_flagella',
            self.defaults['n_flagella'])
        ligand_id = config.get(
            'ligand_id',
            self.defaults['ligand_id'])
        initial_ligand = config.get(
            'initial_ligand',
            self.defaults['initial_ligand'])
        initial_mass = config.get(
            'initial_mass',
            self.defaults['initial_mass'])
        growth_rate = config.get(
            'growth_rate',
            self.defaults['growth_rate'])

        # receptor and flagella config
        self.config['receptor'] = {
            'ligand_id': ligand_id,
            'initial_ligand': initial_ligand}
        self.config['flagella'] = {
            'n_flagella': n_flagella}

        # growth and division config
        self.config['growth'] = {
            'initial_mass': initial_mass,
            'growth_rate': growth_rate}
        self.config['mass_deriver'] = {}
        self.config['global_deriver'] = {}

    def generate_processes(self, config):
        # division config
        daughter_path = config['daughter_path']
        agent_id = config['agent_id']
        division_config = dict(
            config.get('division', {}),
            daughter_path=daughter_path,
            agent_id=agent_id,
            compartment=self)

        return {
            'receptor': ReceptorCluster(config['receptor']),
            'flagella_activity': FlagellaActivity(config['flagella']),
            'expression': ODE_expression(config['expression']),
            'growth': GrowthProtein(config['growth']),
            'division': MetaDivision(division_config),
            'mass_deriver': TreeMass(config['mass_deriver']),
            'global_deriver': DeriveGlobals(config['global_deriver']),
        }

    def generate_topology(self, config):
        boundary_path = config['boundary_path']
        external_path = config['external_path']
        agents_path = config['agents_path']

        return {

            'receptor': {
                'external': external_path,
                'internal': ('cell',)},

            'flagella_activity': {
                'internal': ('internal',),
                'membrane': ('membrane',),
                'internal_counts': ('proteins',),
                'flagella': ('flagella',),
                'boundary': boundary_path},

            'expression': {
                'internal': ('internal_concentrations',),
                'counts': ('proteins',),
                'external': external_path,
                'global': boundary_path},

            'growth': {
                'internal': ('proteins',),
                'global': boundary_path},

            'division': {
                'global': boundary_path,
                'cells': agents_path},

            'mass_deriver': {
                'global': boundary_path},

            'global_deriver': {
                'global': boundary_path},
        }


class ChemotaxisExpressionFlagella(Compartment):

    defaults = {
        'n_flagella': 5,
        'ligand_id': 'MeAsp',
        'initial_ligand': 0.1,
        'initial_mass': 1339.0 * units.fg,
        'growth_rate': 0.000275,
        'transcription': get_flagella_expression_config({})['transcription'],
        'translation': get_flagella_expression_config({})['translation'],
        'degradation': get_flagella_expression_config({})['degradation'],
        'complexation': get_flagella_expression_config({})['complexation'],
        'boundary_path': ('boundary',),
        'external_path': ('boundary', 'external',),
        'agents_path': ('..', '..', 'agents',),
        'daughter_path': tuple(),
        'agent_id': 'chemotaxis_flagella'
    }

    def __init__(self, config=None):
        if config is None:
            config = {}
        self.config = copy.deepcopy(self.defaults)
        deep_merge(self.config, config)

        # parameters
        n_flagella = config.get(
            'n_flagella',
            self.defaults['n_flagella'])
        ligand_id = config.get(
            'ligand_id',
            self.defaults['ligand_id'])
        initial_ligand = config.get(
            'initial_ligand',
            self.defaults['initial_ligand'])
        initial_mass = config.get(
            'initial_mass',
            self.defaults['initial_mass'])
        growth_rate = config.get(
            'growth_rate',
            self.defaults['growth_rate'])

        # receptor and flagella config
        self.config['receptor'] = {
            'ligand_id': ligand_id,
            'initial_ligand': initial_ligand}
        self.config['flagella'] = {
            'n_flagella': n_flagella}

        # growth and division config
        self.config['growth'] = {
            'initial_mass': initial_mass,
            'growth_rate': growth_rate}
        self.config['mass_deriver'] = {}
        self.config['global_deriver'] = {}

    def generate_processes(self, config):
        # division config
        daughter_path = config['daughter_path']
        agent_id = config['agent_id']
        division_config = dict(
            config.get('division', {}),
            daughter_path=daughter_path,
            agent_id=agent_id,
            compartment=self)

        return {
            'receptor': ReceptorCluster(config['receptor']),
            'flagella_activity': FlagellaActivity(config['flagella']),
            'transcription': Transcription(config['transcription']),
            'translation': Translation(config['translation']),
            'degradation': RnaDegradation(config['degradation']),
            'complexation': Complexation(config['complexation']),
            'growth': GrowthProtein(config['growth']),
            'division': MetaDivision(division_config),
            'mass_deriver': TreeMass(config['mass_deriver']),
            'global_deriver': DeriveGlobals(config['global_deriver']),
        }

    def generate_topology(self, config):
        boundary_path = config['boundary_path']
        external_path = config['external_path']
        agents_path = config['agents_path']

        return {

            'receptor': {
                'external': external_path,
                'internal': ('cell',)},

            'flagella_activity': {
                'internal': ('internal',),
                'membrane': ('membrane',),
                'internal_counts': ('proteins',),
                'flagella': ('flagella',),
                'boundary': boundary_path},

            'transcription': {
                'chromosome': ('chromosome',),
                'molecules': ('internal',),
                'proteins': ('proteins',),
                'transcripts': ('transcripts',),
                'factors': ('concentrations',),
                'global': boundary_path},

            'translation': {
                'ribosomes': ('ribosomes',),
                'molecules': ('internal',),
                'transcripts': ('transcripts',),
                'proteins': ('proteins',),
                'concentrations': ('concentrations',),
                'global': boundary_path},

            'degradation': {
                'transcripts': ('transcripts',),
                'proteins': ('proteins',),
                'molecules': ('internal',),
                'global': boundary_path},

            'complexation': {
                'monomers': ('proteins',),
                'complexes': ('proteins',),
                'global': boundary_path},

            'growth': {
                'internal': ('aggregate_protein',),
                'global': boundary_path},

            'division': {
                'global': boundary_path,
                'cells': agents_path},

            'mass_deriver': {
                'global': boundary_path},

            'global_deriver': {
                'global': boundary_path},
        }


def get_timeline(
    environment_port=DEFAULT_ENVIRONMENT_PORT,
    ligand_id=DEFAULT_LIGAND,
    initial_conc=DEFAULT_INITIAL_LIGAND,
    total_time=10,
    timestep=1,
    base=1+4e-4,
    speed=14,
):
    return get_exponential_random_timeline({
        'ligand': ligand_id,
        'environment_port': environment_port,
        'time': total_time,
        'timestep': timestep,
        'initial_conc': initial_conc,
        'base': base,
        'speed': speed})

def get_baseline_config(
    n_flagella=5
):
    return {
        'agents_path': ('agents',),  # Note -- should go two level up for experiments with environment
        'ligand_id': DEFAULT_LIGAND,
        'initial_ligand': DEFAULT_INITIAL_LIGAND,
        # 'growth_rate': 0.0001,
        'n_flagella': n_flagella}


def print_growth(timeseries):
    volume_ts = timeseries['boundary']['volume']
    mass_ts = timeseries['boundary']['mass']
    print('volume growth: {}'.format(volume_ts[-1] / volume_ts[0]))
    print('mass growth: {}'.format(mass_ts[-1] / mass_ts[0]))


def plot_timeseries(timeseries, out_dir):
    # plot settings for the simulations
    plot_settings = {
        'max_rows': 30,
        'remove_zeros': True,
        'skip_ports': ['chromosome', 'ribosomes']
    }
    plot_simulation_output(
        timeseries,
        plot_settings,
        out_dir)


def test_ode_expression_chemotaxis(
        n_flagella=5,
        total_time=10,
        out_dir='out'
):
    # make the compartment
    config = get_baseline_config(n_flagella)
    compartment = ChemotaxisODEExpressionFlagella(config)

    # save the topology network
    plot_compartment_topology(compartment, {}, out_dir)

    # run experiment
    initial_state = {}
    timeline = get_timeline(total_time=total_time)
    experiment_settings = {
        'initial_state': initial_state,
        'timeline': {
            'timeline': timeline,
            'ports': {'external': ('boundary', 'external')}},
    }
    timeseries = simulate_compartment_in_experiment(
        compartment,
        experiment_settings)

    print_growth(timeseries)

    # plot
    plot_timeseries(timeseries, out_dir)


def test_expression_chemotaxis(
        n_flagella=5,
        total_time=10,
        out_dir='out'
):
    # make the compartment
    config = get_baseline_config(n_flagella)
    compartment = ChemotaxisExpressionFlagella(config)

    # save the topology network
    plot_compartment_topology(compartment, {}, out_dir)

    # run experiment
    initial_state = get_flagella_initial_state({
        'molecules': 'internal'})
    timeline = get_timeline(total_time=total_time)
    experiment_settings = {
        'initial_state': initial_state,
        'timeline': {
            'timeline': timeline,
            'ports': {'external': ('boundary', 'external')}},
    }
    timeseries = simulate_compartment_in_experiment(
        compartment,
        experiment_settings)

    print_growth(timeseries)

    # plot
    plot_timeseries(timeseries, out_dir)

    # gene expression plot
    plot_config = {
        'ports': {
            'transcripts': 'transcripts',
            'proteins': 'proteins',
            'molecules': 'internal'}}
    plot_gene_expression_output(
        timeseries,
        plot_config,
        out_dir)


def test_variable_chemotaxis(
        n_flagella=5,
        total_time=10,
        out_dir='out'
):
    # make the compartment
    config = get_baseline_config(n_flagella)
    compartment = ChemotaxisVariableFlagella(config)

    # save the topology network
    plot_compartment_topology(compartment, {}, out_dir)

    # run experiment
    initial_state = {}
    timeline = get_timeline(total_time=total_time)
    experiment_settings = {
        'initial_state': initial_state,
        'timeline': {
            'timeline': timeline,
            'ports': {'external': ('boundary', 'external')}},
    }
    timeseries = simulate_compartment_in_experiment(
        compartment,
        experiment_settings)

    # plot
    plot_timeseries(timeseries, out_dir)


def make_dir(out_dir):
    if not os.path.exists(out_dir):
        os.makedirs(out_dir)


if __name__ == '__main__':
    out_dir = os.path.join(COMPARTMENT_OUT_DIR, NAME)
    if not os.path.exists(out_dir):
        os.makedirs(out_dir)

    parser = argparse.ArgumentParser(description='variable flagella')
    parser.add_argument('--variable', '-v', action='store_true', default=False)
    parser.add_argument('--ode', '-o', action='store_true', default=False)
    parser.add_argument('--expression', '-e', action='store_true', default=False)
    parser.add_argument('--flagella', '-f', type=int, default=5)
    args = parser.parse_args()
    no_args = (len(sys.argv) == 1)

    if args.variable or no_args:
        variable_out_dir = os.path.join(out_dir, 'variable')
        make_dir(variable_out_dir)
        test_variable_chemotaxis(
            n_flagella=args.flagella,
            total_time=60,
            out_dir=variable_out_dir)
    elif args.ode:
        # ODE flagella expression
        ode_out_dir = os.path.join(out_dir, 'ode_expression')
        make_dir(ode_out_dir)
        test_ode_expression_chemotaxis(
            n_flagella=args.flagella,
            # a cell cycle of 2520 sec is expected to express 8 flagella.
            # 2 flagella expected in 630 seconds.
            total_time=2520,
            out_dir=ode_out_dir)
    elif args.expression:
        expression_out_dir = os.path.join(out_dir, 'expression')
        make_dir(expression_out_dir)
        test_expression_chemotaxis(
            n_flagella=args.flagella,
            # a cell cycle of 2520 sec is expected to express 8 flagella.
            # 2 flagella expected in 630 seconds.
            total_time=700,
            out_dir=expression_out_dir)<|MERGE_RESOLUTION|>--- conflicted
+++ resolved
@@ -101,13 +101,7 @@
         }
 
 
-<<<<<<< HEAD
-
-class ChemotaxisExpressionFlagella(Generator):
-=======
-class ChemotaxisODEExpressionFlagella(Compartment):
->>>>>>> cf92b880
-
+class ChemotaxisODEExpressionFlagella(Generator):
     defaults = {
         'n_flagella': 5,
         'ligand_id': 'MeAsp',
