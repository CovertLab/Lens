from __future__ import absolute_import, division, print_function

import os
import copy

import matplotlib.pyplot as plt
from matplotlib.patches import Patch
import networkx as nx

from vivarium.core.process import Generator
from vivarium.core.composition import (
    COMPARTMENT_OUT_DIR,
    simulate_compartment_in_experiment,
    plot_simulation_output,
)
from vivarium.library.make_network import save_network
from vivarium.library.units import units
from vivarium.library.dict_utils import deep_merge
<<<<<<< HEAD
=======

>>>>>>> 6a35ce9d
# processes
from vivarium.data.amino_acids import amino_acids
from vivarium.processes.tree_mass import TreeMass
from vivarium.processes.transcription import Transcription, UNBOUND_RNAP_KEY
from vivarium.processes.translation import Translation, UNBOUND_RIBOSOME_KEY
from vivarium.processes.degradation import RnaDegradation
from vivarium.processes.complexation import Complexation
from vivarium.processes.division_volume import DivisionVolume
from vivarium.data.amino_acids import amino_acids
from vivarium.data.nucleotides import nucleotides
from vivarium.states.chromosome import toy_chromosome_config


NAME = 'gene_expression'

class GeneExpression(Generator):

    defaults = {
        'time_step': 1.0,
        'global_path': ('global',),
        'initial_mass': 1339.0 * units.fg,
        'time_step': 1.0,
        'transcription': {},
        'translation': {},
        'degradation': {},
        'complexation': {},
    }

<<<<<<< HEAD
    def __init__(self, config):
        self.config = deep_merge(self.defaults, config)
        self.global_path = config.get('global_path', self.defaults['global_path'])
        self.initial_mass = config.get('initial_mass', self.defaults['initial_mass'])

    def generate_processes(self, process_config):
        config = copy.deepcopy(self.config)
        config = deep_merge(config, process_config)

        transcription_config = config.get('transcription', {})
        translation_config = config.get('translation', {})
        degradation_config = config.get('degradation', {})
        complexation_config = config.get('complexation', {})
=======
    def __init__(self, config=None):
        if config is None:
            config = {}
        self.config = copy.deepcopy(self.defaults)
        self.config = deep_merge(self.config, config)

    def generate_processes(self, config):
        transcription_config = config['transcription']
        translation_config = config['translation']
        degradation_config = config['degradation']
        complexation_config = config['complexation']
>>>>>>> 6a35ce9d

        # update timestep
        transcription_config.update({'time_step': config['time_step']})
        translation_config.update({'time_step': config['time_step']})
        degradation_config.update({'time_step': config['time_step']})
        complexation_config.update({'time_step': config['time_step']})

        # make the processes
        transcription = Transcription(transcription_config)
        translation = Translation(translation_config)
        degradation = RnaDegradation(degradation_config)
        complexation = Complexation(complexation_config)
        mass_deriver = TreeMass(config.get('mass_deriver', {
            'initial_mass': config['initial_mass']}))
        division = DivisionVolume(config)

        return {
            'mass_deriver': mass_deriver,
            'transcription': transcription,
            'translation': translation,
            'degradation': degradation,
            'complexation': complexation,
            'division': division}

    def generate_topology(self, config):
        global_path = config['global_path']

        return {
            'mass_deriver': {
                'global': global_path},

            'transcription': {
                'chromosome': ('chromosome',),
                'molecules': ('molecules',),
                'proteins': ('proteins',),
                'transcripts': ('transcripts',),
                'factors': ('concentrations',),
                'global': global_path},

            'translation': {
                'ribosomes': ('ribosomes',),
                'molecules': ('molecules',),
                'transcripts': ('transcripts',),
                'proteins': ('proteins',),
                'concentrations': ('concentrations',),
                'global': global_path},

            'degradation': {
                'transcripts': ('transcripts',),
                'proteins': ('proteins',),
                'molecules': ('molecules',),
                'global': global_path},

            'complexation': {
                'monomers': ('proteins',),
                'complexes': ('proteins',),
                'global': global_path},

            'division': {
                'global': global_path}}



# analysis
def gene_network_plot(data, out_dir, filename='gene_network'):
    '''
    Make a gene network plot from configuration data

    - data (dict):
        {
        'operons': operons, the "genes" in a chromosome config with {operon: [genes list]}
        'templates': promoters, the "promoters" in a chromosome config with {promoter: {sites: [], thresholds: []}}
        'complexes': complexes, stoichiometry from a complexation process.
        }

    '''
    node_size = 400
    node_distance = 30
    edge_weight = 1
    iterations = 1000

    operon_suffix = '_o'
    tf_suffix = '_tf'
    promoter_suffix = '_p'
    gene_suffix = '_g'
    complex_suffix = '_cxn'

    # plotting parameters
    color_legend = {
        'operon': [x/255 for x in [199,164,53]],
        'gene': [x / 255 for x in [181,99,206]],
        'promoter': [x / 255 for x in [110,196,86]],
        'transcription_factor': [x / 255 for x in [222,85,80]],
        'complex': [x / 255 for x in [153, 204, 255]],
    }

    # get data
    operons = data.get('operons', {})
    templates = data.get('templates', {})
    complexes = data.get('complexes', {})

    # make graph from templates
    G = nx.Graph()

    # initialize node lists for graphing
    operon_nodes = set()
    gene_nodes = set()
    promoter_nodes = set()
    tf_nodes = set()
    complex_nodes = set()

    edges = []

    # add operon --> gene connections
    for operon, genes in operons.items():
        operon_name = operon + operon_suffix
        gene_names = [gene + gene_suffix for gene in genes]

        operon_nodes.add(operon_name)
        gene_nodes.update(gene_names)

        G.add_node(operon_name)
        G.add_nodes_from(gene_names)

        # set node attributes
        operon_attrs = {operon_name: {'type': 'operon'}}
        gene_attrs = {gene: {'type': 'gene'} for gene in gene_names}
        nx.set_node_attributes(G, operon_attrs)
        nx.set_node_attributes(G, gene_attrs)

        # add operon --> gene edge
        for gene_name in gene_names:
            edge = (operon_name, gene_name)
            edges.append(edge)
            G.add_edge(operon_name, gene_name)

    # add transcription factor --> promoter --> operon connections
    for promoter, specs in templates.items():
        promoter_name = promoter + promoter_suffix

        promoter_nodes.add(promoter_name)
        G.add_node(promoter_name)

        # set node attributes
        promoter_attrs = {promoter_name: {'type': 'promoter'}}
        nx.set_node_attributes(G, promoter_attrs)

        # get sites and terminators
        promoter_sites = specs['sites']
        terminators = specs['terminators']

        # add transcription factors
        for site in promoter_sites:
            thresholds = site['thresholds']
            for threshold in thresholds:
                tf_name = threshold + tf_suffix

                tf_nodes.add(tf_name)
                G.add_node(tf_name)

                # set node attributes
                tf_attrs = {tf_name: {'type': 'transcription_factor'}}
                nx.set_node_attributes(G, tf_attrs)

                # connect transcription_factor --> promoter
                edge = (tf_name, promoter_name)
                edges.append(edge)
                G.add_edge(tf_name, promoter_name)

        # add gene products
        for site in terminators:
            products = site['products']
            for product in products:
                operon_name = product + operon_suffix

                operon_nodes.add(operon_name)
                G.add_node(operon_name)

                # set node attributes
                operon_attrs = {operon_name: {'type': 'operon'}}
                nx.set_node_attributes(G, operon_attrs)

                # connect promoter --> operon
                edge = (promoter_name, operon_name)
                edges.append(edge)
                G.add_edge(promoter_name, operon_name)


    ## add gene product --> complex
    # first get the sets of complexes and reactants.
    complex_set = set()
    monomer_set = set()
    for complex, stoichiometry in complexes.items():
        complex_list = [mol_id for mol_id, coeff in stoichiometry.items() if coeff>0]
        reactant_list = [mol_id for mol_id, coeff in stoichiometry.items() if coeff<0]

        complex_set.update(complex_list)
        monomer_set.update(reactant_list)

    # complexes are removed from reactants
    for complex in complex_set:
        if complex in monomer_set:
            monomer_set.remove(complex)

    # add nodes and edges
    for complex, stoichiometry in complexes.items():
        complexes = [mol_id for mol_id, coeff in stoichiometry.items() if coeff>0]
        reactants = {mol_id: coeff for mol_id, coeff in stoichiometry.items() if coeff<0}
        
        assert len(complexes) == 1, 'too many complexes'
        complex = complexes[0]
        complex_name = complex + complex_suffix

        complex_nodes.add(complex_name)
        G.add_node(complex_name)

        # set node attributes
        complex_attrs = {complex_name: {'type': 'complex'}}
        nx.set_node_attributes(G, complex_attrs)

        # make edge
        for reactant, coeff in reactants.items():
            
            # is this reactant a monomer or a complex?
            if reactant in monomer_set:
                # TODO -- check that it is actually included in the genes?
                reactant_name = reactant + gene_suffix
            elif reactant in complex_set:
                reactant_name = reactant + complex_suffix

            # connect reactant --> complex
            edge = (reactant_name, complex_name)
            edges.append(edge)
            G.add_edge(reactant_name, complex_name)

    # add edges between proteins/complexes and transcription factors that share the same name
    tf_names = [node.replace(tf_suffix, '') for node in tf_nodes]
    for node in gene_nodes:
        gene_name = node.replace(gene_suffix, '')
        if gene_name in tf_names:
            tf_node = gene_name + tf_suffix
            edge = (node, tf_node)
            edges.append(edge)
            G.add_edge(node, tf_node)

    for node in complex_nodes:
        complex_name = node.replace(complex_suffix, '')
        if complex_name in tf_names:
            tf_node = complex_name + tf_suffix
            edge = (node, tf_node)
            edges.append(edge)
            G.add_edge(node, tf_node)

    # separate out the disconnected graphs
    subgraphs = sorted(nx.connected_components(G), key = len, reverse=True)

    # make node labels by removing suffix
    node_labels = {}
    o_labels = {node: node.replace(operon_suffix,'') for node in operon_nodes}
    g_labels = {node: node.replace(gene_suffix, '') for node in gene_nodes}
    p_labels = {node: node.replace(promoter_suffix, '') for node in promoter_nodes}
    tf_labels = {node: node.replace(tf_suffix, '') for node in tf_nodes}
    cxn_labels = {node: node.replace(complex_suffix, '') for node in complex_nodes}
    node_labels.update(o_labels)
    node_labels.update(g_labels)
    node_labels.update(p_labels)
    node_labels.update(tf_labels)
    node_labels.update(cxn_labels)

    # save network for use in gephi
    gephi_nodes = {}
    gephi_edges = [[node1, node2, edge_weight] for (node1, node2) in edges]
    for node_id in operon_nodes:
        gephi_nodes[node_id] = {
            'label': o_labels[node_id],
            'type': 'operon',
            'size': 1}
    for node_id in gene_nodes:
        gephi_nodes[node_id] = {
            'label': g_labels[node_id],
            'type': 'gene',
            'size': 1}
    for node_id in promoter_nodes:
        gephi_nodes[node_id] = {
            'label': p_labels[node_id],
            'type': 'promoter',
            'size': 1}
    for node_id in tf_nodes:
        gephi_nodes[node_id] = {
            'label': tf_labels[node_id],
            'type': 'transcription factor',
            'size': 1}
    for node_id in complex_nodes:
        gephi_nodes[node_id] = {
            'label': cxn_labels[node_id],
            'type': 'complex',
            'size': 1}
    save_network(gephi_nodes, gephi_edges, out_dir)


    # plot
    n_rows = len(list(subgraphs))
    n_cols = 1
    fig = plt.figure(3, figsize=(6*n_cols, 6*n_rows))
    grid = plt.GridSpec(n_rows, n_cols, wspace=0.2, hspace=0.2)

    for idx, subgraph_nodes in enumerate(subgraphs):
        ax = fig.add_subplot(grid[idx, 0])

        subgraph = G.subgraph(list(subgraph_nodes))
        subgraph_node_labels = {node: node_labels[node] for node in subgraph_nodes}

        # get positions
        dist = node_distance / (len(subgraph)**0.5)
        # pos = nx.spring_layout(subgraph, k=dist, iterations=iterations)
        pos = nx.spring_layout(subgraph,
                               k=dist,
                               scale=20,
                               iterations=iterations)

        color_map = []
        for node in subgraph:
            type = subgraph.nodes[node]['type']
            node_color = color_legend[type]
            color_map.append(node_color)

        nx.draw(subgraph, pos, node_size=node_size, node_color=color_map)

        # edges
        # colors = list(range(1,len(edges)+1))
        nx.draw_networkx_edges(subgraph, pos,
                               # edge_color=colors,
                               width=1.5)

        nx.draw_networkx_labels(subgraph, pos,
                                labels=subgraph_node_labels,
                                font_size=8)

        if idx == 0:
            # make legend
            legend_elements = [Patch(facecolor=color, label=name) for name, color in color_legend.items()]
            plt.legend(handles=legend_elements, bbox_to_anchor=(1.5, 1.0))

    # save figure
    fig_path = os.path.join(out_dir, filename)
    plt.figure(3, figsize=(12, 12))
    plt.axis('off')
    plt.savefig(fig_path, bbox_inches='tight')
    plt.close()

def plot_gene_expression_output(timeseries, config, out_dir='out'):

    name = config.get('name', 'gene_expression')
    ports = config.get('ports', {})
    molecules = timeseries[ports['molecules']]
    transcripts = timeseries[ports['transcripts']]
    proteins = timeseries[ports['proteins']]
    time = timeseries['time']

    # make figure and plot
    n_cols = 1
    n_rows = 5
    plt.figure(figsize=(n_cols * 6, n_rows * 1.5))

    # define subplots
    ax1 = plt.subplot(n_rows, n_cols, 1)
    ax2 = plt.subplot(n_rows, n_cols, 2)
    ax3 = plt.subplot(n_rows, n_cols, 3)
    ax4 = plt.subplot(n_rows, n_cols, 4)
    ax5 = plt.subplot(n_rows, n_cols, 5)

    polymerase_ids = [
        UNBOUND_RNAP_KEY,
        UNBOUND_RIBOSOME_KEY]
    amino_acid_ids = list(amino_acids.values())
    nucleotide_ids = list(nucleotides.values())

    # plot polymerases
    for poly_id in polymerase_ids:
        ax1.plot(time, proteins[poly_id], label=poly_id)
    ax1.legend(loc='center left', bbox_to_anchor=(1.0, 0.5))
    ax1.title.set_text('polymerases')

    # plot nucleotides
    for nuc_id in nucleotide_ids:
        ax2.plot(time, molecules[nuc_id], label=nuc_id)
    ax2.legend(loc='center left', bbox_to_anchor=(1.0, 0.5))
    ax2.title.set_text('nucleotides')

    # plot molecules
    for aa_id in amino_acid_ids:
        ax3.plot(time, molecules[aa_id], label=aa_id)
    ax3.legend(loc='center left', bbox_to_anchor=(2.0, 0.5))
    ax3.title.set_text('amino acids')

    # plot transcripts
    for transcript_id, series in transcripts.items():
        ax4.plot(time, series, label=transcript_id)
    ax4.legend(loc='center left', bbox_to_anchor=(1.0, 0.5))
    ax4.title.set_text('transcripts')

    # plot proteins
    for protein_id in sorted(proteins.keys()):
        if protein_id != UNBOUND_RIBOSOME_KEY:
            ax5.plot(time, proteins[protein_id], label=protein_id)
    ax5.legend(loc='center left', bbox_to_anchor=(1.5, 0.5))
    ax5.title.set_text('proteins')

    # adjust axes
    for axis in [ax1, ax2, ax3, ax4, ax5]:
        axis.spines['right'].set_visible(False)
        axis.spines['top'].set_visible(False)

    ax1.set_xticklabels([])
    ax2.set_xticklabels([])
    ax3.set_xticklabels([])
    ax4.set_xticklabels([])
    ax5.set_xlabel('time (s)', fontsize=12)

    # save figure
    fig_path = os.path.join(out_dir, name)
    plt.subplots_adjust(wspace=0.3, hspace=0.5)
    plt.savefig(fig_path, bbox_inches='tight')


# test
def run_gene_expression(total_time=10, out_dir='out'):
    timeseries = test_gene_expression(total_time)
    plot_settings = {
        'name': 'gene_expression',
        'ports': {
            'transcripts': 'transcripts',
            'molecules': 'molecules',
            'proteins': 'proteins'}}
    plot_gene_expression_output(timeseries, plot_settings, out_dir)

    sim_plot_settings = {'max_rows': 25}
    plot_simulation_output(timeseries, sim_plot_settings, out_dir)

def test_gene_expression(total_time=10):
    # load the compartment
    compartment_config = {
        'external_path': ('external',),
        'exchange_path': ('exchange',),
        'global_path': ('global',),
        'agents_path': ('..', '..', 'cells',),
        'transcription': {
            'sequence': toy_chromosome_config['sequence'],
            'templates': toy_chromosome_config['promoters'],
            'genes': toy_chromosome_config['genes'],
            'promoter_affinities': toy_chromosome_config['promoter_affinities'],
            'transcription_factors': ['tfA', 'tfB'],
            'elongation_rate': 10.0},
        # 'complexation': {
        #     'monomer_ids': [],
        #     'complex_ids': [],
        #     'stoichiometry': {}}
    }
    compartment = GeneExpression(compartment_config)

    molecules = {
        nt: 1000
        for nt in nucleotides.values()}
    molecules.update({
        aa: 1000
        for aa in amino_acids.values()})

    proteins = {
        polymerase: 100
        for polymerase in [
                UNBOUND_RNAP_KEY,
                UNBOUND_RIBOSOME_KEY]}

    proteins.update({
        factor: 1
        for factor in [
                'tfA',
                'tfB']})

    # simulate
    settings = {
        'timestep': 1,
        'total_time': total_time,
        'initial_state': {
            'proteins': proteins,
            'molecules': molecules}}
    return simulate_compartment_in_experiment(compartment, settings)


if __name__ == '__main__':
    out_dir = os.path.join(COMPARTMENT_OUT_DIR, NAME)
    if not os.path.exists(out_dir):
        os.makedirs(out_dir)

    run_gene_expression(600, out_dir)<|MERGE_RESOLUTION|>--- conflicted
+++ resolved
@@ -16,10 +16,7 @@
 from vivarium.library.make_network import save_network
 from vivarium.library.units import units
 from vivarium.library.dict_utils import deep_merge
-<<<<<<< HEAD
-=======
-
->>>>>>> 6a35ce9d
+
 # processes
 from vivarium.data.amino_acids import amino_acids
 from vivarium.processes.tree_mass import TreeMass
@@ -48,33 +45,20 @@
         'complexation': {},
     }
 
-<<<<<<< HEAD
-    def __init__(self, config):
-        self.config = deep_merge(self.defaults, config)
-        self.global_path = config.get('global_path', self.defaults['global_path'])
-        self.initial_mass = config.get('initial_mass', self.defaults['initial_mass'])
-
-    def generate_processes(self, process_config):
-        config = copy.deepcopy(self.config)
-        config = deep_merge(config, process_config)
-
-        transcription_config = config.get('transcription', {})
-        translation_config = config.get('translation', {})
-        degradation_config = config.get('degradation', {})
-        complexation_config = config.get('complexation', {})
-=======
     def __init__(self, config=None):
         if config is None:
             config = {}
         self.config = copy.deepcopy(self.defaults)
         self.config = deep_merge(self.config, config)
 
-    def generate_processes(self, config):
-        transcription_config = config['transcription']
-        translation_config = config['translation']
-        degradation_config = config['degradation']
-        complexation_config = config['complexation']
->>>>>>> 6a35ce9d
+    def generate_processes(self, process_config):
+        config = copy.deepcopy(self.config)
+        config = deep_merge(config, process_config)
+
+        transcription_config = config.get('transcription', {})
+        translation_config = config.get('translation', {})
+        degradation_config = config.get('degradation', {})
+        complexation_config = config.get('complexation', {})
 
         # update timestep
         transcription_config.update({'time_step': config['time_step']})
