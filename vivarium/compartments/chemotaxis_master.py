from __future__ import absolute_import, division, print_function

import os

from vivarium.core.experiment import Compartment
from vivarium.core.composition import (
    simulate_compartment_in_experiment,
    plot_simulation_output,
    plot_compartment_topology,
    COMPARTMENT_OUT_DIR
)
from vivarium.compartments.gene_expression import plot_gene_expression_output
from vivarium.compartments.flagella_expression import get_flagella_expression_config

# processes
from vivarium.processes.metabolism import (
    Metabolism,
    get_iAF1260b_config
)
from vivarium.processes.convenience_kinetics import (
    ConvenienceKinetics,
    get_glc_lct_config
)
from vivarium.processes.transcription import Transcription
from vivarium.processes.translation import Translation
from vivarium.processes.degradation import RnaDegradation
from vivarium.processes.complexation import Complexation
from vivarium.processes.Endres2006_chemoreceptor import ReceptorCluster
from vivarium.processes.Mears2014_flagella_activity import FlagellaActivity
from vivarium.processes.membrane_potential import MembranePotential
from vivarium.processes.division_volume import DivisionVolume

# compartments
from vivarium.compartments.master import default_metabolism_config
from vivarium.compartments.flagella_expression import get_flagella_expression_config

NAME = 'chemotaxis_master'


def metabolism_timestep_config(time_step=1):
    config = default_metabolism_config()
    config.update({'time_step': time_step})
    return config

class ChemotaxisMaster(Compartment):

    defaults = {
        'boundary_path': ('boundary',),
        'config': {
            'transport': get_glc_lct_config(),
            'metabolism': metabolism_timestep_config(10),
            'transcription': get_flagella_expression_config({})['transcription'],
            'translation': get_flagella_expression_config({})['translation'],
            'degradation': get_flagella_expression_config({})['degradation'],
            'complexation': get_flagella_expression_config({})['complexation'],
            'receptor': {'ligand': 'MeAsp'},
            'flagella': {'flagella': 5},
            'PMF': {},
            'division': {},
        }
    }

    def __init__(self, config=None):
        if config is None or not bool(config):
            config = self.defaults['config']
        self.config = config
        self.boundary_path = config.get('boundary_path', self.defaults['boundary_path'])

    def generate_processes(self, config):
        # Transport
        transport = ConvenienceKinetics(config['transport'])

        # Metabolism
        # add target fluxes from transport
        target_fluxes = transport.kinetic_rate_laws.reaction_ids
        config['metabolism']['constrained_reaction_ids'] = target_fluxes
        metabolism = Metabolism(config['metabolism'])

        # flagella expression
        transcription = Transcription(config['transcription'])
        translation = Translation(config['translation'])
        degradation = RnaDegradation(config['degradation'])
        complexation = Complexation(config['complexation'])

        # chemotaxis -- flagella activity, receptor activity, and PMF
        receptor = ReceptorCluster(config['receptor'])
        flagella = FlagellaActivity(config['flagella'])
        PMF = MembranePotential(config['PMF'])

        # Division
        # get initial volume from metabolism
        if 'division' not in config:
            config['division'] = {}
        config['division']['initial_state'] = metabolism.initial_state
        division = DivisionVolume(config['division'])

        return {
            'PMF': PMF,
            'receptor': receptor,
            'transport': transport,
            'transcription': transcription,
            'translation': translation,
            'degradation': degradation,
            'complexation': complexation,
            'metabolism': metabolism,
            'flagella': flagella,
            'division': division}

    def generate_topology(self, config):
        external_path = self.boundary_path + ('external',)
        exchange_path = self.boundary_path + ('exchange',)
        return {
            'transport': {
                'internal': ('internal',),
                'external': external_path,
                'exchange': ('null',),  # metabolism's exchange is used
                'fluxes': ('flux_bounds',),
                'global': self.boundary_path},

            'metabolism': {
                'internal': ('internal',),
                'external': external_path,
                'reactions': ('reactions',),
                'exchange': exchange_path,
                'flux_bounds': ('flux_bounds',),
                'global': self.boundary_path},

            'transcription': {
                'chromosome': ('chromosome',),
                'molecules': ('internal',),
                'proteins': ('proteins',),
                'transcripts': ('transcripts',),
                'factors': ('concentrations',),
                'global': self.boundary_path},

            'translation': {
                'ribosomes': ('ribosomes',),
                'molecules': ('internal',),
                'transcripts': ('transcripts',),
                'proteins': ('proteins',),
                'concentrations': ('concentrations',),
                'global': self.boundary_path},

            'degradation': {
                'transcripts': ('transcripts',),
                'proteins': ('proteins',),
                'molecules': ('internal',),
                'global': self.boundary_path},

            'complexation': {
                'monomers': ('proteins',),
                'complexes': ('proteins',),
                'global': self.boundary_path},

            'receptor': {
                'external': external_path,
                'internal': ('internal',)},

            'flagella': {
                'internal': ('internal',),
                'membrane': ('membrane',),
                'flagella_counts': ('proteins',),
                'flagella_activity': ('flagella_activity',),
                'external': self.boundary_path},

            'PMF': {
                'external': external_path,
                'membrane': ('membrane',),
                'internal': ('internal',)},

            'division': {
                'global': self.boundary_path}}

def run_chemotaxis_master(out_dir):
    total_time = 10

    # make the compartment
    compartment = ChemotaxisMaster({})

    # save the topology network
    settings = {'show_ports': True}
    plot_compartment_topology(
        compartment,
        settings,
        out_dir)

    # run an experinet
    settings = {
        'timestep': 1,
        'total_time': total_time}
    timeseries = simulate_compartment_in_experiment(compartment, settings)

    volume_ts = timeseries['boundary']['volume']
    print('growth: {}'.format(volume_ts[-1]/volume_ts[0]))

    # plots
    # simulation output
    plot_settings = {
        'max_rows': 40,
        'remove_zeros': True,
        'skip_ports': ['reactions', 'exchange', 'prior_state', 'null']}
    plot_simulation_output(timeseries, plot_settings, out_dir)

    # gene expression plot
    gene_exp_plot_config = {
        'name': 'flagella_expression',
        'ports': {
            'transcripts': 'transcripts',
            'proteins': 'proteins',
            'molecules': 'internal'}}
    plot_gene_expression_output(
        timeseries,
        gene_exp_plot_config,
        out_dir)

<<<<<<< HEAD
def test_chemotaxis_master(total_time=10):
    compartment = ChemotaxisMaster({})
=======
def test_chemotaxis_master(total_time=2):
    compartment_config = {
        'external_path': ('external',),
        'exchange_path': ('exchange',),
        'global_path': ('global',),
        'agents_path': ('..', '..', 'cells',)}
    compartment = ChemotaxisMaster(compartment_config)
>>>>>>> 4d2bf795

    settings = {
        'timestep': 1,
        'total_time': total_time}
    return simulate_compartment_in_experiment(compartment, settings)


if __name__ == '__main__':
    out_dir = os.path.join(COMPARTMENT_OUT_DIR, NAME)
    if not os.path.exists(out_dir):
        os.makedirs(out_dir)

    run_chemotaxis_master(out_dir)<|MERGE_RESOLUTION|>--- conflicted
+++ resolved
@@ -213,19 +213,8 @@
         gene_exp_plot_config,
         out_dir)
 
-<<<<<<< HEAD
 def test_chemotaxis_master(total_time=10):
     compartment = ChemotaxisMaster({})
-=======
-def test_chemotaxis_master(total_time=2):
-    compartment_config = {
-        'external_path': ('external',),
-        'exchange_path': ('exchange',),
-        'global_path': ('global',),
-        'agents_path': ('..', '..', 'cells',)}
-    compartment = ChemotaxisMaster(compartment_config)
->>>>>>> 4d2bf795
-
     settings = {
         'timestep': 1,
         'total_time': total_time}
