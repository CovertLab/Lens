from __future__ import absolute_import, division, print_function

import os

from vivarium.core.experiment import Compartment
from vivarium.core.composition import (
    simulate_compartment_in_experiment,
    plot_simulation_output,
    plot_compartment_topology,
    COMPARTMENT_OUT_DIR
)
from vivarium.compartments.gene_expression import plot_gene_expression_output
from vivarium.compartments.flagella_expression import get_flagella_expression_config

# processes
from vivarium.processes.metabolism import (
    Metabolism,
    get_iAF1260b_config
)
from vivarium.processes.convenience_kinetics import (
    ConvenienceKinetics,
    get_glc_lct_config
)
from vivarium.processes.transcription import Transcription
from vivarium.processes.translation import Translation
from vivarium.processes.degradation import RnaDegradation
from vivarium.processes.complexation import Complexation
from vivarium.processes.Endres2006_chemoreceptor import ReceptorCluster
from vivarium.processes.Mears2014_flagella_activity import FlagellaActivity
from vivarium.processes.membrane_potential import MembranePotential
from vivarium.processes.division_volume import DivisionVolume

# compartments
from vivarium.compartments.master import default_metabolism_config
from vivarium.compartments.flagella_expression import get_flagella_expression_config

NAME = 'chemotaxis_master'


def metabolism_timestep_config(time_step=1):
    config = default_metabolism_config()
    config.update({'time_step': time_step})
    return config

class ChemotaxisMaster(Compartment):

    defaults = {
        'boundary_path': ('boundary',),
        'config': {
            'transport': get_glc_lct_config(),
            'metabolism': metabolism_timestep_config(10),
            'transcription': get_flagella_expression_config({})['transcription'],
            'translation': get_flagella_expression_config({})['translation'],
            'degradation': get_flagella_expression_config({})['degradation'],
            'complexation': get_flagella_expression_config({})['complexation'],
            'receptor': {'ligand': 'MeAsp'},
            'flagella': {'flagella': 5},
            'PMF': {},
            'division': {},
        }
    }

    def __init__(self, config=None):
        if config is None or not bool(config):
            config = self.defaults['config']
        self.config = config
        for process_id in self.defaults['config'].keys():
            if process_id not in self.config:
                self.config[process_id] = self.defaults['config'][process_id]

<<<<<<< HEAD
=======
        self.boundary_path = config.get('boundary_path', self.defaults['boundary_path'])

>>>>>>> b4668676
    def generate_processes(self, config):
        # Transport
        transport = ConvenienceKinetics(config.get('transport'))

        # Metabolism
        # add target fluxes from transport
        target_fluxes = transport.kinetic_rate_laws.reaction_ids
        config['metabolism']['constrained_reaction_ids'] = target_fluxes
        metabolism = Metabolism(config['metabolism'])

        # flagella expression
        transcription = Transcription(config['transcription'])
        translation = Translation(config['translation'])
        degradation = RnaDegradation(config['degradation'])
        complexation = Complexation(config['complexation'])

        # chemotaxis -- flagella activity, receptor activity, and PMF
        receptor = ReceptorCluster(config['receptor'])
        flagella = FlagellaActivity(config['flagella'])
        PMF = MembranePotential(config['PMF'])

        # Division
        # get initial volume from metabolism
        if 'division' not in config:
            config['division'] = {}
        config['division']['initial_state'] = metabolism.initial_state
        division = DivisionVolume(config['division'])

        return {
            'PMF': PMF,
            'receptor': receptor,
            'transport': transport,
            'transcription': transcription,
            'translation': translation,
            'degradation': degradation,
            'complexation': complexation,
            'metabolism': metabolism,
            'flagella': flagella,
            'division': division}

    def generate_topology(self, config):
        external_path = self.boundary_path + ('external',)
        exchange_path = self.boundary_path + ('exchange',)
        return {
            'transport': {
                'internal': ('internal',),
                'external': external_path,
                'exchange': ('null',),  # metabolism's exchange is used
                'fluxes': ('flux_bounds',),
                'global': self.boundary_path},

            'metabolism': {
                'internal': ('internal',),
                'external': external_path,
                'reactions': ('reactions',),
                'exchange': exchange_path,
                'flux_bounds': ('flux_bounds',),
                'global': self.boundary_path},

            'transcription': {
                'chromosome': ('chromosome',),
                'molecules': ('internal',),
                'proteins': ('proteins',),
                'transcripts': ('transcripts',),
                'factors': ('concentrations',),
                'global': self.boundary_path},

            'translation': {
                'ribosomes': ('ribosomes',),
                'molecules': ('internal',),
                'transcripts': ('transcripts',),
                'proteins': ('proteins',),
                'concentrations': ('concentrations',),
                'global': self.boundary_path},

            'degradation': {
                'transcripts': ('transcripts',),
                'proteins': ('proteins',),
                'molecules': ('internal',),
                'global': self.boundary_path},

            'complexation': {
                'monomers': ('proteins',),
                'complexes': ('proteins',),
                'global': self.boundary_path},

            'receptor': {
                'external': external_path,
                'internal': ('internal',)},

            'flagella': {
                'internal': ('internal',),
                'membrane': ('membrane',),
                'flagella_counts': ('proteins',),
                'flagella_activity': ('flagella_activity',),
                'boundary': self.boundary_path,
                'external': self.boundary_path},  # TODO -- is external being used?

            'PMF': {
                'external': external_path,
                'membrane': ('membrane',),
                'internal': ('internal',)},

            'division': {
                'global': self.boundary_path}}

def run_chemotaxis_master(out_dir):
    total_time = 10

    # make the compartment
    compartment = ChemotaxisMaster({})

    # save the topology network
    settings = {'show_ports': True}
    plot_compartment_topology(
        compartment,
        settings,
        out_dir)

    # run an experinet
    settings = {
        'timestep': 1,
        'total_time': total_time}
    timeseries = simulate_compartment_in_experiment(compartment, settings)

    volume_ts = timeseries['boundary']['volume']
    print('growth: {}'.format(volume_ts[-1]/volume_ts[0]))

    # plots
    # simulation output
    plot_settings = {
        'max_rows': 40,
        'remove_zeros': True,
        'skip_ports': ['reactions', 'exchange', 'prior_state', 'null']}
    plot_simulation_output(timeseries, plot_settings, out_dir)

    # gene expression plot
    gene_exp_plot_config = {
        'name': 'flagella_expression',
        'ports': {
            'transcripts': 'transcripts',
            'proteins': 'proteins',
            'molecules': 'internal'}}
    plot_gene_expression_output(
        timeseries,
        gene_exp_plot_config,
        out_dir)

def test_chemotaxis_master(total_time=5):
    compartment = ChemotaxisMaster({})
    settings = {
        'timestep': 1,
        'total_time': total_time}
    return simulate_compartment_in_experiment(compartment, settings)


if __name__ == '__main__':
    out_dir = os.path.join(COMPARTMENT_OUT_DIR, NAME)
    if not os.path.exists(out_dir):
        os.makedirs(out_dir)

    run_chemotaxis_master(out_dir)<|MERGE_RESOLUTION|>--- conflicted
+++ resolved
@@ -68,11 +68,8 @@
             if process_id not in self.config:
                 self.config[process_id] = self.defaults['config'][process_id]
 
-<<<<<<< HEAD
-=======
         self.boundary_path = config.get('boundary_path', self.defaults['boundary_path'])
 
->>>>>>> b4668676
     def generate_processes(self, config):
         # Transport
         transport = ConvenienceKinetics(config.get('transport'))
