from __future__ import absolute_import, division, print_function

import os

from vivarium.core.process import Generator
from vivarium.core.composition import (
    simulate_compartment_in_experiment,
    plot_simulation_output,
    COMPARTMENT_OUT_DIR
)
from vivarium.library.dict_utils import deep_merge
from vivarium.compartments.gene_expression import plot_gene_expression_output

# processes
from vivarium.processes.division_volume import DivisionVolume
from vivarium.processes.metabolism import Metabolism, get_iAF1260b_config
from vivarium.processes.convenience_kinetics import ConvenienceKinetics, get_glc_lct_config
from vivarium.processes.transcription import Transcription
from vivarium.processes.translation import Translation
from vivarium.processes.degradation import RnaDegradation
from vivarium.processes.complexation import Complexation
from vivarium.states.chromosome import toy_chromosome_config


NAME = 'master'

def default_metabolism_config():
    metabolism_config = get_iAF1260b_config()
    metabolism_config.update({
        'moma': False,
        'tolerance': {
            'EX_glc__D_e': [1.05, 1.0],
            'EX_lcts_e': [1.05, 1.0]}})
    return metabolism_config



class Master(Generator):

    defaults = {
        'global_path': ('global',),
        'external_path': ('external',),
<<<<<<< HEAD
        'transport': get_glc_lct_config(),
        'metabolism': default_metabolism_config()
    }

    def __init__(self, config=None):
        super(Master, self).__init__(config)
=======
        'fields_path': ('fields',),
        'dimensions_path': ('dimensions',),
        'config': {
            'transport': get_glc_lct_config(),
            'metabolism': default_metabolism_config()
        }
    }

    def __init__(self, config=None):
        if not config:
            config = {}
        self.config = deep_merge(self.defaults['config'], config)
        self.global_path = self.or_default(
            config, 'global_path')
        self.external_path = self.or_default(
            config, 'external_path')
        self.fields_path = self.or_default(
            config, 'fields_path')
        self.dimensions_path = self.or_default(
            config, 'dimensions_path')
>>>>>>> 46d43cce

    def generate_processes(self, config):

        # Transport
        transport_config = config.get('transport')
        transport = ConvenienceKinetics(transport_config)
        target_fluxes = transport.kinetic_rate_laws.reaction_ids

        # Metabolism
        # add target fluxes from transport
        metabolism_config = config.get('metabolism')
        metabolism_config.update({'constrained_reaction_ids': target_fluxes})
        metabolism = Metabolism(metabolism_config)

        # Expression
        transcription_config = config.get('transcription', {})
        translation_config = config.get('translation', {})
        degradation_config = config.get('degradation', {})
        transcription = Transcription(transcription_config)
        translation = Translation(translation_config)
        degradation = RnaDegradation(degradation_config)
        complexation = Complexation(config.get('complexation', {}))

        # Division
        # get initial volume from metabolism
        division_config = config.get('division', {})
        division_config.update({'initial_state': metabolism.initial_state})
        division = DivisionVolume(division_config)

        return {
            'metabolism': metabolism,
            'transport': transport,
            'transcription': transcription,
            'translation': translation,
            'degradation': degradation,
            'complexation': complexation,
            'division': division,
        }

    def generate_topology(self, config):
        global_path = config['global_path']
        external_path = config['external_path']
        return {
            'transport': {
                'internal': ('metabolites',),
<<<<<<< HEAD
                'external': external_path,
                'exchange': ('null',),  # metabolism's exchange is used
                'fluxes': ('flux_bounds',),
                'global': global_path},
=======
                'external': self.external_path,
                'fields': ('null',),  # metabolism's exchange is used
                'fluxes': ('flux_bounds',),
                'global': self.global_path,
                'dimensions': self.dimensions_path,
            },
>>>>>>> 46d43cce

            'metabolism': {
                'internal': ('metabolites',),
                'external': external_path,
                'reactions': ('reactions',),
                'fields': self.fields_path,
                'flux_bounds': ('flux_bounds',),
<<<<<<< HEAD
                'global': global_path},
=======
                'global': self.global_path,
                'dimensions': self.dimensions_path,
            },
>>>>>>> 46d43cce

            'transcription': {
                'chromosome': ('chromosome',),
                'molecules': ('metabolites',),
                'proteins': ('proteins',),
                'transcripts': ('transcripts',),
                'factors': ('concentrations',),
                'global': global_path},

            'translation': {
                'ribosomes': ('ribosomes',),
                'molecules': ('metabolites',),
                'transcripts': ('transcripts',),
                'proteins': ('proteins',),
                'concentrations': ('concentrations',),
                'global': global_path},

            'degradation': {
                'transcripts': ('transcripts',),
                'proteins': ('proteins',),
                'molecules': ('metabolites',),
                'global': global_path},

            'complexation': {
                'monomers': ('proteins',),
                'complexes': ('proteins',),
                'global': global_path},

            'division': {
                'global': global_path}}


def run_master(out_dir):
    timeseries = test_master()
    volume_ts = timeseries['global']['volume']
    print('growth: {}'.format(volume_ts[-1]/volume_ts[0]))
    expression_plot_settings = {
        'name': 'gene_expression',
        'ports': {
            'transcripts': 'transcripts',
            'molecules': 'metabolites',
            'proteins': 'proteins'}}
    plot_gene_expression_output(timeseries, expression_plot_settings, out_dir)

    plot_settings = {
        'max_rows': 20,
        'remove_zeros': True,
        'skip_ports': ['prior_state', 'null', 'flux_bounds', 'chromosome', 'reactions']}
    plot_simulation_output(timeseries, plot_settings, out_dir)

def test_master():
    # load the compartment
    compartment_config = {
        'external_path': ('external',),
        'global_path': ('global',),
        'agents_path': ('..', '..', 'cells',),
        'transcription': {
            'sequence': toy_chromosome_config['sequence'],
            'templates': toy_chromosome_config['promoters'],
            'genes': toy_chromosome_config['genes'],
            'promoter_affinities': toy_chromosome_config['promoter_affinities'],
            'transcription_factors': ['tfA', 'tfB'],
            'elongation_rate': 10.0}}
    compartment = Master(compartment_config)

    # simulate
    settings = {
        'timestep': 1,
        'total_time': 10}
    return simulate_compartment_in_experiment(compartment, settings)




if __name__ == '__main__':
    out_dir = os.path.join(COMPARTMENT_OUT_DIR, NAME)
    if not os.path.exists(out_dir):
        os.makedirs(out_dir)

    run_master(out_dir)<|MERGE_RESOLUTION|>--- conflicted
+++ resolved
@@ -40,35 +40,14 @@
     defaults = {
         'global_path': ('global',),
         'external_path': ('external',),
-<<<<<<< HEAD
         'transport': get_glc_lct_config(),
-        'metabolism': default_metabolism_config()
-    }
+        'metabolism': default_metabolism_config(),
+        'fields_path': ('fields',),
+        'dimensions_path': ('dimensions',),
+        }
 
     def __init__(self, config=None):
         super(Master, self).__init__(config)
-=======
-        'fields_path': ('fields',),
-        'dimensions_path': ('dimensions',),
-        'config': {
-            'transport': get_glc_lct_config(),
-            'metabolism': default_metabolism_config()
-        }
-    }
-
-    def __init__(self, config=None):
-        if not config:
-            config = {}
-        self.config = deep_merge(self.defaults['config'], config)
-        self.global_path = self.or_default(
-            config, 'global_path')
-        self.external_path = self.or_default(
-            config, 'external_path')
-        self.fields_path = self.or_default(
-            config, 'fields_path')
-        self.dimensions_path = self.or_default(
-            config, 'dimensions_path')
->>>>>>> 46d43cce
 
     def generate_processes(self, config):
 
@@ -111,66 +90,57 @@
     def generate_topology(self, config):
         global_path = config['global_path']
         external_path = config['external_path']
+        fields_path = config['fields_path']
+        dimensions_path = config['dimensions_path']
         return {
             'transport': {
                 'internal': ('metabolites',),
-<<<<<<< HEAD
                 'external': external_path,
-                'exchange': ('null',),  # metabolism's exchange is used
-                'fluxes': ('flux_bounds',),
-                'global': global_path},
-=======
-                'external': self.external_path,
                 'fields': ('null',),  # metabolism's exchange is used
                 'fluxes': ('flux_bounds',),
-                'global': self.global_path,
-                'dimensions': self.dimensions_path,
+                'global': global_path,
+                'dimensions': dimensions_path,
             },
->>>>>>> 46d43cce
-
             'metabolism': {
                 'internal': ('metabolites',),
                 'external': external_path,
                 'reactions': ('reactions',),
-                'fields': self.fields_path,
+                'fields': fields_path,
                 'flux_bounds': ('flux_bounds',),
-<<<<<<< HEAD
-                'global': global_path},
-=======
-                'global': self.global_path,
-                'dimensions': self.dimensions_path,
+                'global': global_path,
+                'dimensions': dimensions_path,
             },
->>>>>>> 46d43cce
-
             'transcription': {
                 'chromosome': ('chromosome',),
                 'molecules': ('metabolites',),
                 'proteins': ('proteins',),
                 'transcripts': ('transcripts',),
                 'factors': ('concentrations',),
-                'global': global_path},
-
+                'global': global_path
+            },
             'translation': {
                 'ribosomes': ('ribosomes',),
                 'molecules': ('metabolites',),
                 'transcripts': ('transcripts',),
                 'proteins': ('proteins',),
                 'concentrations': ('concentrations',),
-                'global': global_path},
-
+                'global': global_path
+            },
             'degradation': {
                 'transcripts': ('transcripts',),
                 'proteins': ('proteins',),
                 'molecules': ('metabolites',),
-                'global': global_path},
-
+                'global': global_path
+            },
             'complexation': {
                 'monomers': ('proteins',),
                 'complexes': ('proteins',),
-                'global': global_path},
-
+                'global': global_path
+            },
             'division': {
-                'global': global_path}}
+                'global': global_path
+            }
+        }
 
 
 def run_master(out_dir):
