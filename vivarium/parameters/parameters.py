--- conflicted
+++ resolved
@@ -44,8 +44,7 @@
         d[keys[-1]] = value
     return dict
 
-<<<<<<< HEAD
-=======
+
 def get_parameters_logspace(min, max, number):
     '''
     get list of n parameters logarithmically spaced between min and max
@@ -53,7 +52,6 @@
     range = np.logspace(np.log10(min), np.log10(max), number, endpoint=True)
     return list(range)
 
->>>>>>> 19dd3500
 def parameter_scan(composite, scan_params, output_values, options={}):
 
     n_values = [len(v) for v in scan_params.values()]
@@ -77,18 +75,6 @@
 
     # simulation settings
     total_time = options.get('time', 10)
-<<<<<<< HEAD
-    settings = {
-        'timestep': options.get('timestep', 1),
-        'total_time': total_time}
-
-    # run all parameters, and save results
-    results = []
-    for params in param_sets:
-        print('running params: {}'.format(params))
-
-        params.update(null_emitter)
-=======
     timestep = options.get('timestep', 1)
     simulate_environment = options.get('simulate_with_environment', False)
     simulation_settings = options.get('simulation_settings')
@@ -104,7 +90,6 @@
         print('running parameter set {}/{}'.format(params_index, n_combinations))
 
         # make a compartment with these parameters
->>>>>>> 19dd3500
         new_compartment = load_compartment(composite, params)
 
         try:
