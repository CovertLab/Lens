from __future__ import absolute_import, division, print_function

import os
from scipy import constants
import numpy as np

from lens.actor.process import Process, deep_merge
from lens.utils.units import units
from lens.utils.modular_fba import FluxBalanceAnalysis
from lens.environment.lattice_compartment import add_str_in_list, remove_str_in_list, add_str_to_keys


# helper functions
def get_reverse(stoichiometry, reversible_reactions, reverse_key):
    '''
    stoichiometry (dict) -- {mol_id (str): stoich (dict)}
    reversible_reactions (list) -- reactions that need a reverse stoichiometry
    '''
    reverse_stoichiometry = {}
    for rxn_id in reversible_reactions:
        forward_stoich = stoichiometry[rxn_id]
        reverse_stoichiometry[rxn_id + reverse_key] = {
            mol_id: -1 * coeff for mol_id, coeff in forward_stoich.items()}
    return reverse_stoichiometry

def get_molecules_from_stoich(stoichiometry):
    molecules = set()
    for reaction, stoich in stoichiometry.items():
        molecules.update(stoich.keys())
    return list(molecules)


class Metabolism(Process):
    '''
    A general metabolism process, which sets the FBA problem based on input configuration data.
    initial_parameters (dict) configures the process with the following keys/values:
        - initial_state (dict) -- the default state, with a dict for internal and external:
            {'external': external_state, 'internal': internal_state}
        - stoichiometry (dict) -- {reaction_id: stoichiometry dict}
        - objective (dict) -- stoichiometry dict to be optimized
        - external_key (str) -- the key (typically [e]) designating external states in the FBA problem
        - external molecules (list) -- the external molecules, without the added external_key
        - target_key (TODO)
        - flux_targets (TODO)
    '''
    def __init__(self, initial_parameters={}):
        self.nAvogadro = constants.N_A * 1/units.mol
        self.density = 1100 * units.g/units.L
        self.initial_state = initial_parameters['initial_state']
        self.stoichiometry = initial_parameters['stoichiometry']
        self.objective = initial_parameters['objective']

        # make reverse reactions
        self.reverse_key = '_reverse'
        self.reversible_reactions = initial_parameters.get('reversible_reactions', [])
        reverse_stoichiometry = get_reverse(self.stoichiometry, self.reversible_reactions, self.reverse_key)
        self.stoichiometry.update(reverse_stoichiometry)
        self.reaction_ids = self.stoichiometry.keys()

        # transport
        # self.transport_limits = initial_parameters.get('transport_limits')
        self.external_key = initial_parameters.get('external_key', '')
        self.target_key = initial_parameters.get('target_key', '')
        self.external_molecule_ids = initial_parameters['external_molecules']
        external_molecule_ids_e = add_str_in_list(self.external_molecule_ids, self.external_key)
        self.flux_targets = add_str_in_list(initial_parameters.get('flux_targets', []), self.target_key)

        # regulation
        self.regulation = initial_parameters.get('regulation')

        self.fba = FluxBalanceAnalysis(
            reactionStoich=self.stoichiometry,
            externalExchangedMolecules=external_molecule_ids_e,
            objective=self.objective,
            objectiveType="standard",
            solver="glpk-linear")

        # assign internal and external state ids
        roles = {
            'external': self.external_molecule_ids,
            'internal': list(self.stoichiometry.keys()) + ['volume', 'mass']}
        parameters = {}
        parameters.update(initial_parameters)

        super(Metabolism, self).__init__(roles, parameters)

<<<<<<< HEAD
    def default_state(self):
        internal = {state_id: 0 for state_id in self.stoichiometry.keys()}
=======
    def default_settings(self):

        # default state
        internal = {state_id: 0 for state_id in self.stoichiometry.iterkeys()}
>>>>>>> a4f11ed1
        flux_targets = {state_id: 0 for state_id in self.flux_targets}
        internal.update(flux_targets)
        default_state = {
            'external':  self.initial_state.get('external'),
            'internal': deep_merge(dict(internal), self.initial_state.get('internal'))}

        # default emitter keys
        default_emitter_keys = {
            'internal': self.fba.getReactionIDs(),
            'external': self.fba.getExternalMoleculeIDs()}

        # default updaters
        set_internal_states = self.stoichiometry.keys() + ['mass']
        default_updaters = {
            'internal': {state_id: 'set' for state_id in set_internal_states},
            'external': {mol_id: 'accumulate' for mol_id in self.external_molecule_ids}}

        default_settings = {
            'state': default_state,
            'emitter_keys': default_emitter_keys,
            'updaters': default_updaters}

        return default_settings

    def next_update(self, timestep, states):
        ''' timestep is assumed to be 1 second '''

        internal_state = states['internal']
        external_state = add_str_to_keys(states['external'], self.external_key)
        mass = internal_state['mass'] * units.fg
        volume = mass.to('g') / self.density

        # # wcEcoli exchange state assumes mmol/g.h. coefficient in g.s/L. FBA takes mmol/L
        # # Coefficient converts between flux (mol/g DCW/hr) basis and concentration (M) basis.
        # # assumes dryMass / cellMass = 0.3
        # coefficient = 0.3 * self.density * (timestep * units.s)

        # TODO -- define constrained, unconstrained (np.inf), and 0 exchanges
        # set external concentrations.
        external_molecule_ids = self.fba.getExternalMoleculeIDs()
        # self.fba.setExternalMoleculeLevels([external_state[molID] for molID in external_molecule_ids])
        self.fba.setExternalMoleculeLevels([external_state[molID] / 3600 for molID in external_molecule_ids])  # TODO -- handle unit conversions (x/3600) separately

        ## Regulation
        # get the regulatory state of the reactions TODO -- are reversible reactions regulated?
        total_state = deep_merge(dict(internal_state), external_state)
        boolean_state = {mol_id: (value>1e-5) for mol_id, value in total_state.items()}  # TODO -- generalize the threshold
        regulatory_state = {rxn_id: regulatory_logic(boolean_state)
                            for rxn_id, regulatory_logic in self.regulation.items()}

        # set reaction flux bounds, based on default bounds and regulatory_state
        # TODO -- set default_flux_bounds in init
        # TODO -- if negative, lower bounds should set bound on reverse reactions
        default_flux_bounds = np.inf
        flux_bounds = np.array([[0.0, default_flux_bounds] for rxn in self.reaction_ids])
        for rxn_index, rxn_id in enumerate(self.reaction_ids):
            if regulatory_state.get(rxn_id) is False:
                flux_bounds[rxn_index] = [0.0, 0.0]

        # pass flux bounds to FBA
        self.fba.setReactionFluxBounds(
            self.reaction_ids,
            lowerBounds=flux_bounds[:,0],
            upperBounds=flux_bounds[:,1])

        # # set flux bounds on targets.
        # # TODO -- only update fluxes that are different from the previous timestep
        # for flux_id in self.flux_targets:
        #     reaction_id = flux_id.replace(self.target_key, '')
        #     flux_target = internal_state[flux_id]
        #     if flux_target >= 0:
        #         self.fba.setReactionFluxBounds(reaction_id, 0, flux_target)
        #     elif flux_target < 0:
        #         # if negative, set -(flux_target) on reverse reaction
        #         if reaction_id in self.reversible_reactions:
        #             rev_reaction_id = reaction_id + self.reverse_key
        #             self.fba.setReactionFluxBounds(rev_reaction_id, 0, -flux_target)

        # get exchanges and growth
        exchange_fluxes = self.fba.getExternalExchangeFluxes() * timestep #* mass.to('g').magnitude  # TODO -- scale by mass
        growth_rate = self.fba.getBiomassReactionFlux()
        new_mass = {'mass': (mass.magnitude * np.exp(growth_rate * timestep))}

        # get delta counts for external molecules
        mmolToCount = self.nAvogadro.to('1/mmol') * volume  # convert volume fL to L
        delta_exchange_counts = (mmolToCount * exchange_fluxes).astype(int)
        environment_deltas = dict(zip(remove_str_in_list(external_molecule_ids, self.external_key), delta_exchange_counts))

        # get reaction flux
        rxn_ids = self.fba.getReactionIDs()
        rxn_fluxes = self.fba.getReactionFluxes()
        rxn_dict = dict(zip(rxn_ids, rxn_fluxes))

        update = {
            'internal': deep_merge(dict(new_mass), rxn_dict),
            'external': environment_deltas}
        return update


# tests and analyses of process
def kinetic_rate(mol_id, vmax, km=0.0):
    def rate(state):
        flux = (vmax * state[mol_id]) / (km + state[mol_id])
        return flux
    return rate

def get_configuration():
    stoichiometry = {
        "R1": {"A": -1, "ATP": -1, "B": 1},
        "R2a": {"B": -1, "ATP": 2, "NADH": 2, "C": 1},
        "R2b": {"C": -1, "ATP": -2, "NADH": -2, "B": 1},
        "R3": {"B": -1, "F": 1},
        "R4": {"C": -1, "G": 1},
        "R5": {"G": -1, "C": 0.8, "NADH": 2},
        "R6": {"C": -1, "ATP": 2, "D": 3},
        "R7": {"C": -1, "NADH": -4, "E": 3},
        "R8a": {"G": -1, "ATP": -1, "NADH": -2, "H": 1},
        "R8b": {"G": 1, "ATP": 1, "NADH": 2, "H": -1},
        "Rres": {"NADH": -1, "O2": -1, "ATP": 1}}

    external_molecules = ["A", "F", "D", "E", "H", "O2"]

    objective = {"v_biomass": {"C": 1, "F": 1, "H": 1, "ATP": 10}}

    # transportLimits = {
    #     "A": 21.,
    #     "F": 5.0,
    #     "D": -12.0,
    #     "E": -12.0,
    #     "H": 5.0,
    #     "O2": 15.0,
    # }

    initial_state = {
        'internal': {
            'mass': 1339,
            'volume': 1E-15},
        'external': {
            "A": 21.0,
            "F": 5.0,
            "D": 12.0,
            "E": 12.0,
            "H": 5.0,
            "O2": 100.0}}

    config = {
        'stoichiometry': stoichiometry,
        # 'reversible_reactions': stoichiometry.keys(),
        'external_molecules': external_molecules,
        'objective': objective['v_biomass'],
        'initial_state': initial_state}
    return config

def test_metabolism(total_time=3600):
    import lens.utils.regulation_logic as rl

    target_key = '__target'

    # transport kinetics
    transport_rates = {
        "R1": kinetic_rate("A", 1.2e-2, 20),   # A import
        "R3": kinetic_rate("F", 2e-3, 5),  # F export
        # "R6": kinetic_rate("D", 1e-3, 12),  # D export
        # "R7": kinetic_rate("E", 1e-3, km),  # E export
        "R8a": kinetic_rate("H", 2e-3, 4.5), # H export
        # "R8b": kinetic_rate("H", 1e-5, 0.1),  # H import
        # "Rres": kinetic_rate("O2", 4e-1, 200), # O2 import
    }

    # regulation
    regulation = {
        "R1": rl.build_rule('IF not (F)'),
    }

    # configure process
    config = get_configuration()
    config['flux_targets'] = transport_rates.keys()
    config['target_key'] = target_key
    config['regulation'] = regulation

    metabolism = Metabolism(config)
    target_rxn_ids = metabolism.flux_targets

    # get initial state and parameters
    settings = metabolism.default_settings()
    state = settings['state']
    density = metabolism.density
    nAvogadro = metabolism.nAvogadro

    saved_state = {
        'internal': {state_id: [value] for state_id, value in state['internal'].items()},
        'external': {state_id: [value] for state_id, value in state['external'].items()},
        'time': [0]}

    # run simulation
    time = 0
    timestep = 1  # sec
    while time < total_time:
        mass_t0 = state['internal']['mass']
        volume_t0 = (mass_t0 * units.fg).to('g') / density
        time += timestep

        # get update
        update = metabolism.next_update(timestep, state)
        state['internal'] = update['internal']
        growth_rate = metabolism.fba.getObjectiveValue()

        print(growth_rate)

        # apply external update
        mmolToCount = (nAvogadro.to('1/mmol') * volume_t0).to('L/mmol').magnitude
        for mol_id, exchange in update['external'].items():
            exchange_rate = exchange / mmolToCount  # TODO -- per second?
            delta_conc = exchange_rate / growth_rate * mass_t0 * (np.exp(growth_rate * timestep) - 1)
            state['external'][mol_id] += delta_conc * 0.001  # TODO -- scaling?
            if state['external'][mol_id] < 0:  # this shouldn't be needed
                state['external'][mol_id] = 0

        # get new flux targets
        target_fluxes = {}
        for rxn_id, rate_law in transport_rates.items():
            target_flux = rate_law(state['external'])
            target_fluxes[rxn_id + target_key] = target_flux
        state['internal'].update(target_fluxes)

        # save state
        saved_state['time'].append(time)
        saved_state['internal']['volume'].append(volume_t0.magnitude)  # TODO -- get new volume
        for state_id, value in state['internal'].items():
            saved_state['internal'][state_id].append(value)
        for state_id, value in state['external'].items():
            saved_state['external'][state_id].append(value)

    # get select timeseries
    mass_ts = saved_state['internal']['mass'][2:]
    # O2_ts = saved_state['external']['O2'][2:]
    F_ts = saved_state['external']['F'][2:]
    H_ts = saved_state['external']['H'][2:]
    # A_ts = saved_state['external']['A'][2:]
    # D_ts = saved_state['external']['D']  # can vary
    # E_ts = saved_state['external']['E']  # can vary

    # check values are strictly increasing
    assert all(i < j for i, j in zip(mass_ts, mass_ts[1:]))

    # check values are strictly decreasing
    assert all(i > j for i, j in zip(F_ts, F_ts[1:]))
    assert all(i > j for i, j in zip(H_ts, H_ts[1:]))
    # assert all(i > j for i, j in zip(O2_ts, O2_ts[1:]))
    # assert all(i > j for i, j in zip(A_ts, A_ts[1:]))

    data = {
        'saved_state': saved_state,
        'target_rxn_ids': target_rxn_ids,
        'target_key': target_key}
    return data

def plot_metabolism_output(data, out_dir='out'):
    import os
    import matplotlib
    matplotlib.use('TkAgg')
    import matplotlib.pyplot as plt
    import math

    saved_state = data['saved_state']
    target_rxn_ids = data.get('target_rxn_ids')
    target_key = data.get('target_key')
    targeted_states = remove_str_in_list(target_rxn_ids, target_key)

    data_keys = [key for key in saved_state.keys() if key is not 'time']
    time_vec = [t/60./60. for t in saved_state['time']]  # convert to hours
    n_data = [len(saved_state[key].keys()) for key in data_keys]

    n_col = 3
    n_rows = math.ceil(sum(n_data) / n_col) + 1

    # make figure
    fig = plt.figure(figsize=(n_col * 8, n_rows * 2.5))
    plot_idx = 1
    for key in data_keys:
        for state_id, series in sorted(saved_state[key].items()):
            if state_id not in target_rxn_ids:
                ax = fig.add_subplot(n_rows, n_col, plot_idx)
                ax.plot(time_vec, series)
                ax.title.set_text(str(key) + ': ' + state_id)
                ax.ticklabel_format(style='sci',axis='y')
                ax.set_xlabel('time (hr)')
                plot_idx += 1

                # if state has target, plot series in red
                if state_id in targeted_states:
                    target_id = state_id + target_key
                    target_series = saved_state[key][target_id]
                    ax.plot(time_vec, target_series, 'r', label='target')
                    ax.legend()

    # make figure output directory and save figure
    fig_path = os.path.join(out_dir, 'metabolism_dFBA')
    plt.subplots_adjust(wspace=0.5, hspace=0.5)
    plt.savefig(fig_path + '.pdf', bbox_inches='tight')

def save_metabolic_network(out_dir='out'):
    # TODO -- make this function into an analysis
    import math
    from lens.utils.make_network import make_network, save_network

    flux_simstep = 10 # simulation step for flux edge weights

    # # initialize process
    config = get_configuration()
    metabolism = Metabolism(config)
    stoichiometry = metabolism.stoichiometry
    reaction_ids = stoichiometry.keys()
    external_mol_ids = config['external_molecules']
    objective = config['objective']

    # run test to get simulation output
    data = test_metabolism(60)
    saved_state = data['saved_state']
    external = saved_state['external']
    internal = saved_state['internal']

    # save fluxes as node size
    reaction_fluxes = {}
    for rxn_id in reaction_ids:
        flux = internal[rxn_id][flux_simstep]
        reaction_fluxes[rxn_id] = math.log(1000 * flux + 1.1)

    # transport node type
    node_types = {rxn_id: 'reaction' for rxn_id in reaction_ids}
    node_types.update({mol_id: 'external_mol' for mol_id in external_mol_ids})
    node_types.update({mol_id: 'objective' for mol_id in objective.keys()})
    info = {
        'node_types': node_types,
        'reaction_fluxes': reaction_fluxes}

    nodes, edges = make_network(stoichiometry, info)
    save_network(nodes, edges, out_dir)

if __name__ == '__main__':
    saved_data = test_metabolism()
    out_dir = os.path.join('out', 'tests', 'metabolism')
    if not os.path.exists(out_dir):
        os.makedirs(out_dir)
    plot_metabolism_output(saved_data, out_dir)
    save_metabolic_network(out_dir)<|MERGE_RESOLUTION|>--- conflicted
+++ resolved
@@ -84,15 +84,10 @@
 
         super(Metabolism, self).__init__(roles, parameters)
 
-<<<<<<< HEAD
-    def default_state(self):
+    def default_settings(self):
+
+        # default state
         internal = {state_id: 0 for state_id in self.stoichiometry.keys()}
-=======
-    def default_settings(self):
-
-        # default state
-        internal = {state_id: 0 for state_id in self.stoichiometry.iterkeys()}
->>>>>>> a4f11ed1
         flux_targets = {state_id: 0 for state_id in self.flux_targets}
         internal.update(flux_targets)
         default_state = {
