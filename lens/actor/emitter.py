from __future__ import absolute_import, division, print_function

from pymongo import MongoClient
from confluent_kafka import Producer
import json

from lens.actor.actor import delivery_report
from lens.utils.dict_utils import merge_dicts

HISTORY_INDEXES = [
    'time',
    'type',
    'simulation_id',
    'experiment_id']

CONFIGURATION_INDEXES = [
    'type',
    'simulation_id',
    'experiment_id']


def create_indexes(table, columns):
    '''Create all of the necessary indexes for the given table name.'''
    for column in columns:
        table.create_index(column)

def get_emitter(config):
    '''
    Get an emitter based on the provided config.

    config is a dict and requires three keys:
    * type: Type of emitter ('kafka' for a kafka emitter).
    * emitter: Any configuration the emitter type requires to initialize.
    * keys: A list of state keys to emit for each state label.
    '''

    emitter_type = config.get('type', 'print')

    if emitter_type == 'kafka':
        emitter = KafkaEmitter(config)
    elif emitter_type == 'database':
        emitter = DatabaseEmitter(config)
    else:
        emitter = Emitter(config)

    return {
        'object': emitter,
        'keys': config.get('keys',{})}

def get_emitter_keys(process, topology):
    emitter_keys = {}

    for process_id, process_object in merge_dicts(process).items():
        process_roles = topology[process_id]
<<<<<<< HEAD
        process_keys = process_object.default_emitter_keys()
        for role, keys in process_keys.items():
=======

        default_settings = process_object.default_settings()
        process_keys = default_settings['emitter_keys']
        for role, keys in process_keys.iteritems():
>>>>>>> a4f11ed1
            compartment_name = process_roles[role]
            if compartment_name in emitter_keys.keys():
                emitter_keys[compartment_name].extend(keys)
            else:
                emitter_keys[compartment_name] = keys
    # remove redundant keys
    for compartment_name, keys in emitter_keys.items():
        emitter_keys[compartment_name] = list(set(keys))

    return emitter_keys

def configure_emitter(config, processes, topology):
    emitter_config = config.get('emitter', {})
    emitter_config['keys'] = get_emitter_keys(processes, topology)
    emitter_config['experiment_id'] = config.get('experiment_id')
    emitter_config['simulation_id'] = config.get('simulation_id')
    return get_emitter(emitter_config)


class Emitter(object):
    '''
    Emit data to terminal
    '''
    def __init__(self, config):
        self.config = config

    def emit(self, data):
        print(data)


class KafkaEmitter(Emitter):
    '''
    Emit data to kafka

    example:
    config = {
        'host': 'localhost:9092',
        'topic': 'EMIT'}
    '''
    def __init__(self, config):
        self.config = config
        self.producer = Producer({
            'bootstrap.servers': self.config['host']})

    def emit(self, data):
        encoded = json.dumps(data, ensure_ascii=False).encode('utf-8')

        self.producer.produce(
            self.config['topic'],
            encoded,
            callback=delivery_report)

        self.producer.flush(timeout=0.1)


class DatabaseEmitter(Emitter):
    '''
    Emit data to a mongoDB database
    '''
    def __init__(self, config):
        self.config = config
        self.simulation_id = config.get('simulation_id')
        self.experiment_id = config.get('experiment_id')

        client = MongoClient(config['url'])
        self.db = getattr(client, config.get('database', 'simulations'))
        self.history = getattr(self.db, 'history')
        self.configuration = getattr(self.db, 'configuration')
        self.phylogeny = getattr(self.db, 'phylogeny')
        create_indexes(self.history, HISTORY_INDEXES)
        create_indexes(self.configuration, CONFIGURATION_INDEXES)
        create_indexes(self.phylogeny, CONFIGURATION_INDEXES)

    def emit(self, data_config):
        data = data_config['data']
        data.update({
            'simulation_id': self.simulation_id,
            'experiment_id': self.experiment_id})

        table = getattr(self.db, data_config['table'])
        table.insert_one(data)
<|MERGE_RESOLUTION|>--- conflicted
+++ resolved
@@ -52,15 +52,10 @@
 
     for process_id, process_object in merge_dicts(process).items():
         process_roles = topology[process_id]
-<<<<<<< HEAD
-        process_keys = process_object.default_emitter_keys()
-        for role, keys in process_keys.items():
-=======
 
         default_settings = process_object.default_settings()
         process_keys = default_settings['emitter_keys']
-        for role, keys in process_keys.iteritems():
->>>>>>> a4f11ed1
+        for role, keys in process_keys.items():
             compartment_name = process_roles[role]
             if compartment_name in emitter_keys.keys():
                 emitter_keys[compartment_name].extend(keys)
