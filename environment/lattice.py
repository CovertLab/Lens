"""
Lattice

A two-dimensional lattice environmental model

## Physics
# Diffusion constant of glucose in 0.5 and 1.5 percent agarose gel = ~6 * 10^-10 m^2/s (Weng et al. 2005. Transport of glucose and poly(ethylene glycol)s in agarose gels).
# Conversion to micrometers: 6 * 10^-10 m^2/s = 600 micrometers^2/s.

## Cell biophysics
# rotational diffusion in liquid medium with viscosity = 1 mPa.s: Dr = 3.5+/-0.3 rad^2/s (Saragosti, et al. 2012. Modeling E. coli tumbles by rotational diffusion.)
# translational diffusion in liquid medium with viscosity = 1 mPa.s: Dt=100 micrometers^2/s (Saragosti, et al. 2012. Modeling E. coli tumbles by rotational diffusion.)


@organization: Covert Lab, Department of Bioengineering, Stanford University
"""

from __future__ import absolute_import, division, print_function

import csv
import math
import numpy as np
from scipy import constants
from scipy.ndimage import convolve

from environment.condition.make_media import Media
from agent.outer import EnvironmentSimulation
from utils.multicell_physics import MultiCellPhysics

# Constants
N_AVOGADRO = constants.N_A
PI = math.pi

CELL_DENSITY = 1100

# Lattice parameters
N_DIMS = 2

# laplacian kernel for diffusion
LAPLACIAN_2D = np.array([[0.0, 1.0, 0.0], [1.0, -4.0, 1.0], [0.0, 1.0, 0.0]])


def gaussian(deviation, distance):
    return np.exp(-np.power(distance, 2.) / (2 * np.power(deviation, 2.)))

class EnvironmentSpatialLattice(EnvironmentSimulation):
    def __init__(self, config):
        self._time = 0
        self._timestep = 1.0
        self._max_time = 10e6

        # constants
        self.cell_density = CELL_DENSITY  # TODO (Eran) -- get mass from cell sim rather than using density to convert volume to mass

        # configured parameters
        self.run_for = config.get('run_for', 5.0)
        self.edge_length = config.get('edge_length', 10.0)
        self.patches_per_edge = config.get('patches_per_edge', 10)
        self.cell_radius = config.get('cell_radius', 0.5)
        self.static_concentrations = config.get('static_concentrations', False)
        self.diffusion = config.get('diffusion', 0.1)
        self.gradient = {
            'seed': False,
            'molecules': {
                'GLC':{
                    'center': [0.5, 0.5],
                    'deviation': 10.0},
            }}
        self.gradient.update(config.get('gradient', {}))
        self.translation_jitter = config.get('translation_jitter', 0.5)
        self.rotation_jitter = config.get('rotation_jitter', 0.005)
        self.depth = config.get('depth', 3000.0)
        self.timeline = config.get('timeline')
        self.media_id = config.get('media_id', 'minimal')
        if self.timeline:
            self._times = [t[0] for t in self.timeline]

        # derived parameters
        self.total_volume = (self.depth * self.edge_length ** 2) * (10 ** -15) # (L)
        self.patch_volume = self.total_volume / (self.patches_per_edge ** 2)
        # intervals in x- directions (assume y- direction equivalent)
        self.dx = self.edge_length / self.patches_per_edge
        self.dx2 = self.dx * self.dx
        # upper limit on the time scale (go with at least 50% of this)
        self.dt = 0.5 * self.dx2 * self.dx2 / (2 * self.diffusion * (self.dx2 + self.dx2)) if self.diffusion else 0

        self.simulations = {}       # map of agent_id to simulation state
        self.locations = {}         # map of agent_id to center location and orientation
        self.corner_locations = {}  # map of agent_id to corner location, for Lens visualization and multi-cell physics engine
        self.motile_forces = {}	    # map of agent_id to motile force, with magnitude and relative orientation

        # make physics object by passing in bounds and jitter
        bounds = [self.edge_length, self.edge_length]
        self.multicell_physics = MultiCellPhysics(
            bounds,
            self.translation_jitter,
            self.rotation_jitter)

        # make media object for making new media
        self.make_media = Media()

        # make media and fill lattice patches with media concentrations
        media = config['concentrations']
        self._molecule_ids = config['concentrations'].keys()
        self.concentrations = config['concentrations'].values()
        self.molecule_index = {molecule: index for index, molecule in enumerate(self._molecule_ids)}
        self.fill_lattice(media)

        # Add gradient
        if self.gradient['seed']:
            for molecule_id, specs in self.gradient['molecules'].iteritems():
                center = [x * self.edge_length for x in specs['center']]
                deviation = specs['deviation']
                for x_patch in xrange(self.patches_per_edge):
                    for y_patch in xrange(self.patches_per_edge):
                        # distance from middle of patch to center coordinates
                        dx = (x_patch + 0.5) * self.edge_length / self.patches_per_edge - center[0]
                        dy = (y_patch + 0.5) * self.edge_length / self.patches_per_edge - center[1]
                        distance = np.sqrt(dx ** 2 + dy ** 2)
                        scale = gaussian(deviation, distance)
                        # multiply glucose gradient by scale
                        self.lattice[self._molecule_ids.index(molecule_id)][x_patch][y_patch] *= scale

        # output





    def evolve(self):
        ''' Evolve environment '''
        self.update_locations()
        self.update_media()

        if not self.static_concentrations:
            self.run_diffusion()

        # make sure all patches have concentrations of 0 or higher
        self.lattice[self.lattice < 0.0] = 0.0

        self.save_output()

    def update_locations(self):
        ''' Update location for all agent_ids '''
        for agent_id, location in self.locations.iteritems():

            # shape
            agent_state = self.simulations[agent_id]['state']
            volume = agent_state['volume']
            radius = self.cell_radius
            width = 2 * radius
            length = self.volume_to_length(volume, radius)
            mass = agent_state.get('mass', 1.0)  # TODO -- pass mass through state message

            # update length, width, update in multicell_physics
            agent_state['length'] = length
            agent_state['width'] = width
            self.multicell_physics.update_cell(agent_id, length, width, mass)

            # Motile forces
            force = self.motile_forces[agent_id][0]
            torque = self.motile_forces[agent_id][1]
            self.multicell_physics.apply_motile_force(agent_id, force, torque)

        self.multicell_physics.run_incremental(self.run_for)

        for agent_id, location in self.locations.iteritems():
            # update location
            self.locations[agent_id] = self.multicell_physics.get_center(agent_id)
            self.corner_locations[agent_id] = self.multicell_physics.get_corner(agent_id)

            # enforce boundaries # TODO (Eran) -- make pymunk handle this
            self.locations[agent_id][0:2][self.locations[agent_id][0:2] > self.edge_length] = self.edge_length - self.dx / 2
            self.locations[agent_id][0:2][self.locations[agent_id][0:2] < 0] = 0.0

    def update_media(self):
        if self.timeline:
            current_index = [i for i, t in enumerate(self._times) if self.time() >= t][-1]
            if self.media_id != self.timeline[current_index][1]:
                self.media_id = self.timeline[current_index][1]

                # make new_media, update the lattice with new concentrations
                new_media = self.make_media.make_recipe(self.media_id)
                self.fill_lattice(new_media)

                print('Media condition: ' + str(self.media_id))

    def fill_lattice(self, media):
        # Create lattice and fill each site with concentrations dictionary
        # Molecule identities are defined along the major axis, with spatial dimensions along the other two axes.
        self.lattice = np.empty([len(self._molecule_ids)] + [self.patches_per_edge for dim in xrange(N_DIMS)], dtype=np.float64)
        for index, molecule_id in enumerate(self._molecule_ids):
            self.lattice[index].fill(media[molecule_id])

    def run_diffusion(self):
        change_lattice = np.zeros(self.lattice.shape)
        for index in xrange(len(self.lattice)):
            molecule = self.lattice[index]

            # run diffusion if molecule field is not uniform
            if len(set(molecule.flatten())) != 1:
                change_lattice[index] = self.diffusion_timestep(molecule)

        self.lattice += change_lattice

    def diffusion_timestep(self, lattice):
        ''' calculate concentration changes cause by diffusion'''
        change_lattice = self.diffusion * self._timestep * convolve(lattice, LAPLACIAN_2D, mode='reflect') / self.dx2
        return change_lattice

    def add_cell_to_physics(self, agent_id, position, angle):
        ''' Add body to multi-cell physics simulation'''

        volume = self.simulations[agent_id]['state']['volume']
        width = self.cell_radius * 2
        length = self.volume_to_length(volume, self.cell_radius)
        mass = volume * self.cell_density   # TODO -- get units to work

        # add length, width to state, for use by visualization
        self.simulations[agent_id]['state']['length'] = length
        self.simulations[agent_id]['state']['width'] = width

        self.multicell_physics.add_cell_from_center(
            agent_id,
            width,
            length,
            mass,
            position,
            angle,
        )

        # add to lattice
        self.locations[agent_id] = self.multicell_physics.get_center(agent_id)
        self.corner_locations[agent_id] = self.multicell_physics.get_corner(agent_id)

    def save_output(self):

        # save all agent states
        for agent_id, location in self.locations.iteritems():

            location = self.locations[agent_id]
            volume = self.simulations[agent_id]['state']['volume']
            width = self.simulations[agent_id]['state']['width']
            length = self.simulations[agent_id]['state']['length']

        # save lattice state
        self.lattice


    ## Conversion functions
    def volume_to_length(self, volume, radius):
        '''
        get cell length from volume, using the following equation for capsule volume, with V=volume, r=radius,
        a=length of cylinder without rounded caps, l=total length:

        V = (4/3)*PI*r^3 + PI*r^2*a
        l = a + 2*r
        '''
        cylinder_length = (volume - (4/3) * PI * radius**3) / (PI * radius**2)
        total_length = cylinder_length + 2 * radius

        return total_length

    def count_to_concentration(self, count):
        ''' Convert count to concentrations '''
        return count / (self.patch_volume * N_AVOGADRO)

    # functions for getting values
    def simulation_parameters(self, agent_id):
        latest = max([
            simulation['time']
            for agent_id, simulation
            in self.simulations.iteritems()])
        time = max(self._time, latest)

        return {
            'time': time,
        }

    def simulation_state(self, agent_id):
        """
        Return the state the environment is tracking about the simulation given by `agent_id`.
        For use by a daughter cell.
        """
        return dict(
            self.simulations[agent_id],
            location=self.locations[agent_id])

    def get_molecule_ids(self):
        ''' Return the ids of all molecule species in the environment '''
        return self._molecule_ids

    def time(self):
        return self._time

    def run_for_time(self):
        return self.run_for

    def max_time(self):
        return self._max_time


    ## Agent interface
    def run_incremental(self, run_until):
        ''' Simulate until run_until '''
        while self._time < run_until:
            self._time += self._timestep
            self.evolve()

    def add_simulation(self, agent_id, simulation):
        self.simulations.setdefault(agent_id, {}).update(simulation)

        if agent_id not in self.multicell_physics.cells:

            if simulation.get('parent_id', ''):
                index = simulation['index']
                parent_location = simulation['location'][0:2]
                orientation = simulation['location'][2]
                parent_volume = self.simulations[agent_id]['state']['volume'] * 2  # TODO -- get parent volume from other source
                parent_length = self.volume_to_length(parent_volume, self.cell_radius)

                daughter_locations = self.daughter_locations(parent_location, parent_length, orientation)
                location = daughter_locations[index]
            else:
                # Place cell at either the provided or a random initial location
                location = simulation['agent_config'].get(
                    'location', np.random.uniform(0, self.edge_length, N_DIMS))
                orientation = simulation['agent_config'].get(
                    'orientation', np.random.uniform(0, 2 * PI))

            self.add_cell_to_physics(agent_id, location, orientation)

        # add to motile forces
        if agent_id not in self.motile_forces:
            self.motile_forces[agent_id] = [0.0, 0.0]

<<<<<<< HEAD
=======

    def add_cell_to_physics(self, agent_id, position, angle):
        ''' Add body to multi-cell physics simulation'''

        agent_state = self.simulations[agent_id]['state']
        volume = agent_state['volume']
        width = self.cell_radius * 2
        length = self.volume_to_length(volume, self.cell_radius)
        mass = volume * self.cell_density   # TODO -- get units to work

        # add length, width to state, for use by visualization
        agent_state['length'] = length
        agent_state['width'] = width

        self.multicell_physics.add_cell_from_center(
            agent_id,
            width,
            length,
            mass,
            position,
            angle,
        )

        # add to lattice
        self.locations[agent_id] = self.multicell_physics.get_center(agent_id)
        self.corner_locations[agent_id] = self.multicell_physics.get_corner(agent_id)

>>>>>>> 75bd63ac
    def apply_inner_update(self, update, now):
        '''
        Use change counts from all the inner simulations, convert them to concentrations,
        and add to the environmental concentrations of each molecule at each simulation's location
        '''
        self.simulations.update(update)

        for agent_id, simulation in self.simulations.iteritems():
            # only apply changes if we have reached this simulation's time point.
            if simulation['time'] <= now:
                # print('=== simulation update: {}'.format(simulation))
                state = simulation['state']

                if 'motile_force' in state:
                    self.motile_forces[agent_id] = state['motile_force']

                if not self.static_concentrations:
                    location = self.locations[agent_id][0:2] * self.patches_per_edge / self.edge_length
                    patch_site = tuple(np.floor(location).astype(int))

                    for molecule, count in state['environment_change'].iteritems():
                        concentration = self.count_to_concentration(count)
                        index = self.molecule_index[molecule]
                        self.lattice[index, patch_site[0], patch_site[1]] += concentration

    def generate_outer_update(self, now):
        '''Return a dict with {molecule_id: conc} for each sim at its current location'''
        update = {}
        for agent_id, simulation in self.simulations.iteritems():
            # only provide concentrations if we have reached this simulation's time point.
            if simulation['time'] <= now:
                # get concentration from cell's given bin
                location = self.locations[agent_id][0:2] * self.patches_per_edge / self.edge_length
                patch_site = tuple(np.floor(location).astype(int))

                assert (0 <= patch_site[0] < self.patches_per_edge)
                assert (0 <= patch_site[1] < self.patches_per_edge)

                update[agent_id] = {}
                update[agent_id]['concentrations'] = dict(zip(
                    self._molecule_ids,
                    self.lattice[:, patch_site[0], patch_site[1]]))

                update[agent_id]['media_id'] = self.media_id

        return update

    def daughter_locations(self, parent_location, parent_length, parent_angle):
        pos_ratios = [-0.25, 0.25]
        daughter_locations = []
        for daughter in range(2):
            dx = parent_length * pos_ratios[daughter] * math.cos(parent_angle)
            dy = parent_length * pos_ratios[daughter] * math.sin(parent_angle)
            location = parent_location + [dx, dy]

            daughter_locations.append(location)

        return daughter_locations

    def remove_simulation(self, agent_id):
        self.simulations.pop(agent_id, {})
        self.locations.pop(agent_id, {})
        self.multicell_physics.remove_cell(agent_id)<|MERGE_RESOLUTION|>--- conflicted
+++ resolved
@@ -124,9 +124,6 @@
         # output
 
 
-
-
-
     def evolve(self):
         ''' Evolve environment '''
         self.update_locations()
@@ -173,48 +170,13 @@
             self.locations[agent_id][0:2][self.locations[agent_id][0:2] > self.edge_length] = self.edge_length - self.dx / 2
             self.locations[agent_id][0:2][self.locations[agent_id][0:2] < 0] = 0.0
 
-    def update_media(self):
-        if self.timeline:
-            current_index = [i for i, t in enumerate(self._times) if self.time() >= t][-1]
-            if self.media_id != self.timeline[current_index][1]:
-                self.media_id = self.timeline[current_index][1]
-
-                # make new_media, update the lattice with new concentrations
-                new_media = self.make_media.make_recipe(self.media_id)
-                self.fill_lattice(new_media)
-
-                print('Media condition: ' + str(self.media_id))
-
-    def fill_lattice(self, media):
-        # Create lattice and fill each site with concentrations dictionary
-        # Molecule identities are defined along the major axis, with spatial dimensions along the other two axes.
-        self.lattice = np.empty([len(self._molecule_ids)] + [self.patches_per_edge for dim in xrange(N_DIMS)], dtype=np.float64)
-        for index, molecule_id in enumerate(self._molecule_ids):
-            self.lattice[index].fill(media[molecule_id])
-
-    def run_diffusion(self):
-        change_lattice = np.zeros(self.lattice.shape)
-        for index in xrange(len(self.lattice)):
-            molecule = self.lattice[index]
-
-            # run diffusion if molecule field is not uniform
-            if len(set(molecule.flatten())) != 1:
-                change_lattice[index] = self.diffusion_timestep(molecule)
-
-        self.lattice += change_lattice
-
-    def diffusion_timestep(self, lattice):
-        ''' calculate concentration changes cause by diffusion'''
-        change_lattice = self.diffusion * self._timestep * convolve(lattice, LAPLACIAN_2D, mode='reflect') / self.dx2
-        return change_lattice
-
     def add_cell_to_physics(self, agent_id, position, angle):
         ''' Add body to multi-cell physics simulation'''
 
         volume = self.simulations[agent_id]['state']['volume']
         width = self.cell_radius * 2
         length = self.volume_to_length(volume, self.cell_radius)
-        mass = volume * self.cell_density   # TODO -- get units to work
+        mass = volume * self.cell_density  # TODO -- get units to work
 
         # add length, width to state, for use by visualization
         self.simulations[agent_id]['state']['length'] = length
@@ -233,6 +195,41 @@
         self.locations[agent_id] = self.multicell_physics.get_center(agent_id)
         self.corner_locations[agent_id] = self.multicell_physics.get_corner(agent_id)
 
+    def update_media(self):
+        if self.timeline:
+            current_index = [i for i, t in enumerate(self._times) if self.time() >= t][-1]
+            if self.media_id != self.timeline[current_index][1]:
+                self.media_id = self.timeline[current_index][1]
+
+                # make new_media, update the lattice with new concentrations
+                new_media = self.make_media.make_recipe(self.media_id)
+                self.fill_lattice(new_media)
+
+                print('Media condition: ' + str(self.media_id))
+
+    def fill_lattice(self, media):
+        # Create lattice and fill each site with concentrations dictionary
+        # Molecule identities are defined along the major axis, with spatial dimensions along the other two axes.
+        self.lattice = np.empty([len(self._molecule_ids)] + [self.patches_per_edge for dim in xrange(N_DIMS)], dtype=np.float64)
+        for index, molecule_id in enumerate(self._molecule_ids):
+            self.lattice[index].fill(media[molecule_id])
+
+    def run_diffusion(self):
+        change_lattice = np.zeros(self.lattice.shape)
+        for index in xrange(len(self.lattice)):
+            molecule = self.lattice[index]
+
+            # run diffusion if molecule field is not uniform
+            if len(set(molecule.flatten())) != 1:
+                change_lattice[index] = self.diffusion_timestep(molecule)
+
+        self.lattice += change_lattice
+
+    def diffusion_timestep(self, lattice):
+        ''' calculate concentration changes cause by diffusion'''
+        change_lattice = self.diffusion * self._timestep * convolve(lattice, LAPLACIAN_2D, mode='reflect') / self.dx2
+        return change_lattice
+
     def save_output(self):
 
         # save all agent states
@@ -264,6 +261,7 @@
     def count_to_concentration(self, count):
         ''' Convert count to concentrations '''
         return count / (self.patch_volume * N_AVOGADRO)
+
 
     # functions for getting values
     def simulation_parameters(self, agent_id):
@@ -334,36 +332,6 @@
         if agent_id not in self.motile_forces:
             self.motile_forces[agent_id] = [0.0, 0.0]
 
-<<<<<<< HEAD
-=======
-
-    def add_cell_to_physics(self, agent_id, position, angle):
-        ''' Add body to multi-cell physics simulation'''
-
-        agent_state = self.simulations[agent_id]['state']
-        volume = agent_state['volume']
-        width = self.cell_radius * 2
-        length = self.volume_to_length(volume, self.cell_radius)
-        mass = volume * self.cell_density   # TODO -- get units to work
-
-        # add length, width to state, for use by visualization
-        agent_state['length'] = length
-        agent_state['width'] = width
-
-        self.multicell_physics.add_cell_from_center(
-            agent_id,
-            width,
-            length,
-            mass,
-            position,
-            angle,
-        )
-
-        # add to lattice
-        self.locations[agent_id] = self.multicell_physics.get_center(agent_id)
-        self.corner_locations[agent_id] = self.multicell_physics.get_corner(agent_id)
-
->>>>>>> 75bd63ac
     def apply_inner_update(self, update, now):
         '''
         Use change counts from all the inner simulations, convert them to concentrations,
